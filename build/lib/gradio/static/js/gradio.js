--- conflicted
+++ resolved
@@ -51,12 +51,7 @@
       <button class="run_examples">Run All</button>
       <button class="load_prev">Load Previous <em>(CTRL + &larr;)</em></button>
       <button class="load_next">Load Next <em>(CTRL + &rarr;)</em></button>
-<<<<<<< HEAD
-      <button class="order_similar">Order by Similarity</button>
-      <button class="view_embeddings">Plot Embeddings</button>
-=======
       <button class="order_similar">Order by Similarity</em></button>
->>>>>>> bd7e7c38
       <div class="pages invisible">Page:</div>
       <table>
       </table>

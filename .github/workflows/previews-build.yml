name: "previews-build"

on:
  workflow_dispatch:
  pull_request:

env:
  CI: true
  PLAYWRIGHT_SKIP_BROWSER_DOWNLOAD: "1"
  NODE_OPTIONS: "--max-old-space-size=4096"

concurrency:
  group: "${{ github.event.pull_request.number }}-${{ github.ref_name }}-${{ github.workflow }}"
  cancel-in-progress: true

permissions: {}

jobs:
  changes:
    name: "changes"
    runs-on: ubuntu-latest
    permissions:
      contents: read
      pull-requests: read
    outputs:
      should_run: ${{ steps.changes.outputs.should_run }}
      sha: ${{ steps.changes.outputs.sha }}
      gradio_version: ${{ steps.changes.outputs.gradio_version }}
    steps:
      - uses: actions/checkout@v4
      - uses: "gradio-app/gradio/.github/actions/changes@main"
        id: changes
        with:
          filter: "functional"
          token: ${{ secrets.GITHUB_TOKEN }}
  build:
    permissions:
      contents: read
    name: "previews-build"
    runs-on: ubuntu-22.04
    needs: changes
    if: needs.changes.outputs.should_run == 'true' || github.event_name == 'workflow_dispatch'
    steps:
      - uses: actions/checkout@v4
      - name: install dependencies
        uses: "gradio-app/gradio/.github/actions/install-all-deps@main"
        with:
<<<<<<< HEAD
          always_install_pnpm: true
          python_version: "3.10"
=======
          python_version: "3.9"
>>>>>>> 4a855592
          build_lite: "true"
      - name: Package Lite NPM package
        working-directory: js/lite
        run: pnpm pack --pack-destination .
      - name: Upload Lite NPM package
        uses: actions/upload-artifact@v4
        with:
          name: gradio-lite-${{ github.sha }}
          path: js/lite/gradio-lite-*.tgz
      - name: install deps
        run: python -m pip install build
      - name: Build pr package
        run: |
          python -c 'import json; j = json.load(open("gradio/package.json")); j["version"] = "${{ needs.changes.outputs.gradio_version }}"; json.dump(j, open("gradio/package.json", "w"))'
          python3 -m build -w
      - name: Upload Python package
        uses: actions/upload-artifact@v4
        with:
          name: gradio-build
          path: dist/gradio-${{ needs.changes.outputs.gradio_version }}-py3-none-any.whl
      - name: copy demos
        uses: "gradio-app/github/actions/copy-demos@main"
        with:
          gradio_version: "https://gradio-pypi-previews.s3.amazonaws.com/${{ needs.changes.outputs.sha }}/gradio-${{ needs.changes.outputs.gradio_version }}-py3-none-any.whl"
          gradio_client_version: "gradio-client @ git+https://github.com/gradio-app/gradio@${{ needs.changes.outputs.sha }}#subdirectory=client/python"
      - name: upload demos
        uses: actions/upload-artifact@v4
        with:
          name: all_demos
          path: demo
      - name: Create JS client tarball
        id: create_js_tarball
        continue-on-error: true
        run: |
          cd client/js
          tarball_name=$(npm pack)
          echo "tarball_name=client/js/$tarball_name" >> $GITHUB_OUTPUT
      - name: Upload JS client tarball artifact
        uses: actions/upload-artifact@v4
        with:
          name: js-client-tarball
          path: ${{ steps.create_js_tarball.outputs.tarball_name }}<|MERGE_RESOLUTION|>--- conflicted
+++ resolved
@@ -45,12 +45,7 @@
       - name: install dependencies
         uses: "gradio-app/gradio/.github/actions/install-all-deps@main"
         with:
-<<<<<<< HEAD
-          always_install_pnpm: true
           python_version: "3.10"
-=======
-          python_version: "3.9"
->>>>>>> 4a855592
           build_lite: "true"
       - name: Package Lite NPM package
         working-directory: js/lite

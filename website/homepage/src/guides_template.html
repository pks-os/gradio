--- conflicted
+++ resolved
@@ -92,13 +92,8 @@
         </div>
       </div>
     </nav>
-<<<<<<< HEAD
-  </header>
-  <div class="container mx-auto px-4 mb-12">
-=======
   </header>  
   <div class="container mx-auto px-4 mb-12" id="guide-template">
->>>>>>> 73e37c58
     <div class="prose prose-lg max-w-none">
       {{ template_html|safe }}
     </div>

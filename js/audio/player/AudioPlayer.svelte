<script lang="ts">
	import { onMount } from "svelte";
	import { Music } from "@gradio/icons";
	import { format_time, type I18nFormatter } from "@gradio/utils";
	import WaveSurfer from "wavesurfer.js";
	import { skip_audio, process_audio } from "../shared/utils";
	import WaveformControls from "../shared/WaveformControls.svelte";
	import { Empty } from "@gradio/atoms";
	import { resolve_wasm_src } from "@gradio/wasm/svelte";
	import type { FileData } from "@gradio/client";
	import type { WaveformOptions } from "../shared/types";
	import { createEventDispatcher } from "svelte";

	import Hls from "hls.js";

	export let value: null | FileData = null;
	$: url = value?.url;
	export let label: string;
	export let i18n: I18nFormatter;
	export let dispatch_blob: (
		blobs: Uint8Array[] | Blob[],
		event: "stream" | "change" | "stop_recording"
	) => Promise<void> = () => Promise.resolve();
	export let interactive = false;
	export let editable = true;
	export let trim_region_settings = {};
	export let waveform_settings: Record<string, any>;
	export let waveform_options: WaveformOptions;
	export let mode = "";
	export let loop: boolean;
	export let handle_reset_value: () => void = () => {};

	let container: HTMLDivElement;
	let waveform: WaveSurfer | undefined;
	let playing = false;

	let timeRef: HTMLTimeElement;
	let durationRef: HTMLTimeElement;
	let audio_duration: number;

	let trimDuration = 0;

	let show_volume_slider = false;
	let audio_player: HTMLAudioElement;

	let audio_player: HTMLAudioElement;
	let stream_active = false;

	const dispatch = createEventDispatcher<{
		stop: undefined;
		play: undefined;
		pause: undefined;
		edit: undefined;
		end: undefined;
		load: undefined;
	}>();

	const create_waveform = (): void => {
		waveform = WaveSurfer.create({
			container: container,
			...waveform_settings
		});
		resolve_wasm_src(value?.url).then((resolved_src) => {
			if (resolved_src && waveform) {
				return waveform.load(resolved_src);
			}
		});
	};

	$: if (container !== undefined) {
		if (waveform !== undefined) waveform.destroy();
		container.innerHTML = "";
		create_waveform();
		playing = false;
	}

	$: waveform?.on("decode", (duration: any) => {
		audio_duration = duration;
		durationRef && (durationRef.textContent = format_time(duration));
	});

	$: waveform?.on(
		"timeupdate",
		(currentTime: any) =>
			timeRef && (timeRef.textContent = format_time(currentTime))
	);

	$: waveform?.on("ready", () => {
		if (!waveform_settings.autoplay) {
			waveform?.stop();
		} else {
			waveform?.play();
		}
	});

	$: waveform?.on("finish", () => {
		if (loop) {
			waveform?.play();
		} else {
			playing = false;
			dispatch("stop");
		}
	});
	$: waveform?.on("pause", () => {
		playing = false;
		dispatch("pause");
	});
	$: waveform?.on("play", () => {
		playing = true;
		dispatch("play");
	});

	$: waveform?.on("load", () => {
		dispatch("load");
	});

	const handle_trim_audio = async (
		start: number,
		end: number
	): Promise<void> => {
		mode = "";
		const decodedData = waveform?.getDecodedData();
		if (decodedData)
			await process_audio(
				decodedData,
				start,
				end,
				waveform_settings.sampleRate
			).then(async (trimmedBlob: Uint8Array) => {
				await dispatch_blob([trimmedBlob], "change");
				waveform?.destroy();
				container.innerHTML = "";
			});
		dispatch("edit");
	};

	async function load_audio(data: string): Promise<void> {
		stream_active = false;
		await resolve_wasm_src(data).then((resolved_src) => {
			if (!resolved_src || value?.is_stream) return;
			return waveform?.load(resolved_src);
		});
	}

	$: url && load_audio(url);

	function load_stream(value: FileData | null): void {
		if (!value || !value.is_stream || !value.url) return;
		if (!audio_player) return;
		if (Hls.isSupported() && !stream_active) {
			// Set config to start playback after 1 second of data received
			const hls = new Hls({
				maxBufferLength: 1,
				maxMaxBufferLength: 1,
				lowLatencyMode: true
			});
			hls.loadSource(value.url);
			hls.attachMedia(audio_player);
			hls.on(Hls.Events.MANIFEST_PARSED, function () {
				if (waveform_settings.autoplay) audio_player.play();
			});
			hls.on(Hls.Events.ERROR, function (event, data) {
				console.error("HLS error:", event, data);
				if (data.fatal) {
					switch (data.type) {
						case Hls.ErrorTypes.NETWORK_ERROR:
							console.error(
								"Fatal network error encountered, trying to recover"
							);
							hls.startLoad();
							break;
						case Hls.ErrorTypes.MEDIA_ERROR:
							console.error("Fatal media error encountered, trying to recover");
							hls.recoverMediaError();
							break;
						default:
							console.error("Fatal error, cannot recover");
							hls.destroy();
							break;
					}
				}
			});
			stream_active = true;
		} else if (!stream_active) {
			audio_player.src = value.url;
			if (waveform_settings.autoplay) audio_player.play();
			stream_active = true;
		}
	}

	$: load_stream(value);

	onMount(() => {
		window.addEventListener("keydown", (e) => {
			if (!waveform || show_volume_slider) return;
			if (e.key === "ArrowRight" && mode !== "edit") {
				skip_audio(waveform, 0.1);
			} else if (e.key === "ArrowLeft" && mode !== "edit") {
				skip_audio(waveform, -0.1);
			}
		});
	});
</script>

<audio
	class="standard-player"
<<<<<<< HEAD
	class:hidden={!value || !value.is_stream}
=======
	class:hidden={!(value && value.is_stream)}
>>>>>>> a0aac669
	controls
	autoplay={waveform_settings.autoplay}
	on:load
	bind:this={audio_player}
/>
{#if value === null}
	<Empty size="small">
		<Music />
	</Empty>
{:else if !value.is_stream}
	<div
		class="component-wrapper"
		data-testid={label ? "waveform-" + label : "unlabelled-audio"}
	>
		<div class="waveform-container">
			<div id="waveform" bind:this={container} />
		</div>

		<div class="timestamps">
			<time bind:this={timeRef} id="time">0:00</time>
			<div>
				{#if mode === "edit" && trimDuration > 0}
					<time id="trim-duration">{format_time(trimDuration)}</time>
				{/if}
				<time bind:this={durationRef} id="duration">0:00</time>
			</div>
		</div>

		{#if waveform}
			<WaveformControls
				{container}
				{waveform}
				{playing}
				{audio_duration}
				{i18n}
				{interactive}
				{handle_trim_audio}
				bind:mode
				bind:trimDuration
				bind:show_volume_slider
				show_redo={interactive}
				{handle_reset_value}
				{waveform_options}
				{trim_region_settings}
				{editable}
			/>
		{/if}
	</div>
{/if}

<style>
	.component-wrapper {
		padding: var(--size-3);
		width: 100%;
	}

	:global(::part(wrapper)) {
		margin-bottom: var(--size-2);
	}

	.timestamps {
		display: flex;
		justify-content: space-between;
		align-items: center;
		width: 100%;
		padding: var(--size-1) 0;
	}

	#time {
		color: var(--neutral-400);
	}

	#duration {
		color: var(--neutral-400);
	}

	#trim-duration {
		color: var(--color-accent);
		margin-right: var(--spacing-sm);
	}
	.waveform-container {
		display: flex;
		align-items: center;
		justify-content: center;
		width: var(--size-full);
	}

	#waveform {
		width: 100%;
		height: 100%;
		position: relative;
	}

	.standard-player {
		width: 100%;
		padding: var(--size-2);
	}

	.hidden {
		display: none;
	}
</style><|MERGE_RESOLUTION|>--- conflicted
+++ resolved
@@ -204,11 +204,7 @@
 
 <audio
 	class="standard-player"
-<<<<<<< HEAD
-	class:hidden={!value || !value.is_stream}
-=======
 	class:hidden={!(value && value.is_stream)}
->>>>>>> a0aac669
 	controls
 	autoplay={waveform_settings.autoplay}
 	on:load

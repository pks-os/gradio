--- conflicted
+++ resolved
@@ -1,10 +1,6 @@
 {
 	"name": "@gradio/tootils",
-<<<<<<< HEAD
-	"version": "0.1.9",
-=======
 	"version": "0.2.0",
->>>>>>> dff41095
 	"description": "Internal test utilities",
 	"type": "module",
 	"main": "src/index.ts",

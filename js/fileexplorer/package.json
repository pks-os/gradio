{
	"name": "@gradio/fileexplorer",
<<<<<<< HEAD
	"version": "0.3.19",
=======
	"version": "0.3.20",
>>>>>>> dff41095
	"description": "Gradio UI packages",
	"type": "module",
	"author": "",
	"license": "ISC",
	"private": true,
	"dependencies": {
		"@gradio/atoms": "workspace:^",
		"@gradio/checkbox": "workspace:^",
		"@gradio/client": "workspace:^",
		"@gradio/file": "workspace:^",
		"@gradio/icons": "workspace:^",
		"@gradio/statustracker": "workspace:^",
		"@gradio/upload": "workspace:^",
		"@gradio/utils": "workspace:^",
		"dequal": "^2.0.2"
	},
	"main_changeset": true,
	"exports": {
		".": "./Index.svelte",
		"./example": "./Example.svelte",
		"./package.json": "./package.json"
	}
}<|MERGE_RESOLUTION|>--- conflicted
+++ resolved
@@ -1,10 +1,6 @@
 {
 	"name": "@gradio/fileexplorer",
-<<<<<<< HEAD
-	"version": "0.3.19",
-=======
 	"version": "0.3.20",
->>>>>>> dff41095
 	"description": "Gradio UI packages",
 	"type": "module",
 	"author": "",

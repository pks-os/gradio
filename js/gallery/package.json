--- conflicted
+++ resolved
@@ -1,10 +1,6 @@
 {
 	"name": "@gradio/gallery",
-<<<<<<< HEAD
-	"version": "0.6.1",
-=======
 	"version": "0.7.0",
->>>>>>> dff41095
 	"description": "Gradio UI packages",
 	"type": "module",
 	"author": "",

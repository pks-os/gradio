"""gr.Dataframe() component"""

from __future__ import annotations

import warnings
from typing import Any, Callable, Dict, List, Literal, Optional

import numpy as np
import pandas as pd
import semantic_version
from gradio_client.documentation import document, set_documentation_group
from pandas.io.formats.style import Styler

from gradio.components import Component, _Keywords
from gradio.data_classes import GradioModel
from gradio.events import Events


class DataframeData(GradioModel):
    headers: List[str]
    data: List[List[Any]]
    metadata: Optional[
        Dict[str, List[Any]]
    ] = None  # Optional[Dict[str, List[Any]]] = None


set_documentation_group("component")


@document()
class Dataframe(Component):
    """
    Accepts or displays 2D input through a spreadsheet-like component for dataframes.
    Preprocessing: passes the uploaded spreadsheet data as a {pandas.DataFrame}, {numpy.array}, or {List[List]} depending on `type`
    Postprocessing: expects a {pandas.DataFrame}, {pandas.Styler}, {numpy.array}, {List[List]}, {List}, a {Dict} with keys `data` (and optionally `headers`), or {str} path to a csv, which is rendered in the spreadsheet.
    Examples-format: a {str} filepath to a csv with data, a pandas dataframe, or a list of lists (excluding headers) where each sublist is a row of data.
    Demos: filter_records, matrix_transpose, tax_calculator
    """

    EVENTS = [Events.change, Events.input, Events.select]

    data_model = DataframeData

    def __init__(
        self,
        value: pd.DataFrame
        | Styler
        | np.ndarray
        | list
        | list[list]
        | dict
        | str
        | Callable
        | None = None,
        *,
        headers: list[str] | None = None,
        row_count: int | tuple[int, str] = (1, "dynamic"),
        col_count: int | tuple[int, str] | None = None,
        datatype: str | list[str] = "str",
        type: Literal["pandas", "numpy", "array"] = "pandas",
        max_rows: int | None = 20,
        max_cols: int | None = None,
        overflow_row_behaviour: Literal["paginate", "show_ends"] = "paginate",
        latex_delimiters: list[dict[str, str | bool]] | None = None,
        label: str | None = None,
        show_label: bool | None = None,
        every: float | None = None,
        height: int = 500,
        scale: int | None = None,
        min_width: int = 160,
        interactive: bool | None = None,
        visible: bool = True,
        elem_id: str | None = None,
        elem_classes: list[str] | str | None = None,
        wrap: bool = False,
        line_breaks: bool = True,
        column_widths: list[str | int] | None = None,
        **kwargs,
    ):
        """
        Parameters:
            value: Default value to display in the DataFrame. If a Styler is provided, it will be used to set the displayed value in the DataFrame (e.g. to set precision of numbers) if the `interactive` is False. If a Callable function is provided, the function will be called whenever the app loads to set the initial value of the component.
            headers: List of str header names. If None, no headers are shown.
            row_count: Limit number of rows for input and decide whether user can create new rows. The first element of the tuple is an `int`, the row count; the second should be 'fixed' or 'dynamic', the new row behaviour. If an `int` is passed the rows default to 'dynamic'
            col_count: Limit number of columns for input and decide whether user can create new columns. The first element of the tuple is an `int`, the number of columns; the second should be 'fixed' or 'dynamic', the new column behaviour. If an `int` is passed the columns default to 'dynamic'
            datatype: Datatype of values in sheet. Can be provided per column as a list of strings, or for the entire sheet as a single string. Valid datatypes are "str", "number", "bool", "date", and "markdown".
            type: Type of value to be returned by component. "pandas" for pandas dataframe, "numpy" for numpy array, or "array" for a Python list of lists.
            label: component name in interface.
            max_rows: Deprecated and has no effect. Use `row_count` instead.
            max_cols: Deprecated and has no effect. Use `col_count` instead.
            overflow_row_behaviour: Deprecated and has no effect.
            latex_delimiters: A list of dicts of the form {"left": open delimiter (str), "right": close delimiter (str), "display": whether to display in newline (bool)} that will be used to render LaTeX expressions. If not provided, `latex_delimiters` is set to `[{ "left": "$", "right": "$", "display": False }]`, so only expressions enclosed in $ delimiters will be rendered as LaTeX, and in the same line. Pass in an empty list to disable LaTeX rendering. For more information, see the [KaTeX documentation](https://katex.org/docs/autorender.html). Only applies to columns whose datatype is "markdown".
            label: component name in interface.
            show_label: if True, will display label.
            every: If `value` is a callable, run the function 'every' number of seconds while the client connection is open. Has no effect otherwise. Queue must be enabled. The event can be accessed (e.g. to cancel it) via this component's .load_event attribute.
            height: The maximum height of the dataframe, in pixels. If more rows are created than can fit in the height, a scrollbar will appear.
            scale: relative width compared to adjacent Components in a Row. For example, if Component A has scale=2, and Component B has scale=1, A will be twice as wide as B. Should be an integer.
            min_width: minimum pixel width, will wrap if not sufficient screen space to satisfy this value. If a certain scale value results in this Component being narrower than min_width, the min_width parameter will be respected first.
            interactive: if True, will allow users to edit the dataframe; if False, can only be used to display data. If not provided, this is inferred based on whether the component is used as an input or output.
            visible: If False, component will be hidden.
            elem_id: An optional string that is assigned as the id of this component in the HTML DOM. Can be used for targeting CSS styles.
            elem_classes: An optional list of strings that are assigned as the classes of this component in the HTML DOM. Can be used for targeting CSS styles.
            wrap: If True, the text in table cells will wrap when appropriate. If False and the `column_width` parameter is not set, the column widths will expand based on the cell contents and the table may need to be horizontally scrolled. If `column_width` is set, then any overflow text will be hidden.
            line_breaks: If True (default), will enable Github-flavored Markdown line breaks in chatbot messages. If False, single new lines will be ignored. Only applies for columns of type "markdown."
            column_widths: An optional list representing the width of each column. The elements of the list should be in the format "100px" (ints are also accepted and converted to pixel values) or "10%". If not provided, the column widths will be automatically determined based on the content of the cells. Setting this parameter will cause the browser to try to fit the table within the page width.
        """

        self.wrap = wrap
        self.row_count = self.__process_counts(row_count)
        self.col_count = self.__process_counts(
            col_count, len(headers) if headers else 3
        )

        self.__validate_headers(headers, self.col_count[0])

        self.headers = (
            headers
            if headers is not None
            else [str(i) for i in (range(1, self.col_count[0] + 1))]
        )
        self.datatype = (
            datatype if isinstance(datatype, list) else [datatype] * self.col_count[0]
        )
        valid_types = ["pandas", "numpy", "array"]
        if type not in valid_types:
            raise ValueError(
                f"Invalid value for parameter `type`: {type}. Please choose from one of: {valid_types}"
            )
        self.type = type
        values = {
            "str": "",
            "number": 0,
            "bool": False,
            "date": "01/01/1970",
            "markdown": "",
            "html": "",
        }
        column_dtypes = (
            [datatype] * self.col_count[0] if isinstance(datatype, str) else datatype
        )
        self.empty_input = {
            "headers": self.headers,
            "data": [
                [values[c] for c in column_dtypes] for _ in range(self.row_count[0])
            ],
            "metadata": None,
        }

        self.max_rows = max_rows
        self.max_cols = max_cols
        self.overflow_row_behaviour = overflow_row_behaviour
        if latex_delimiters is None:
            latex_delimiters = [{"left": "$", "right": "$", "display": False}]
        self.latex_delimiters = latex_delimiters
        self.height = height
        self.line_breaks = line_breaks
<<<<<<< HEAD
        super().__init__(
=======
        self.column_widths = [
            w if isinstance(w, str) else f"{w}px" for w in (column_widths or [])
        ]

        self.select: EventListenerMethod
        """
        Event listener for when the user selects cell within Dataframe.
        Uses event data gradio.SelectData to carry `value` referring to value of selected cell, and `index` tuple to refer to index row and column.
        See EventData documentation on how to use this event data.
        """
        IOComponent.__init__(
            self,
>>>>>>> fee3d527
            label=label,
            every=every,
            show_label=show_label,
            scale=scale,
            min_width=min_width,
            interactive=interactive,
            visible=visible,
            elem_id=elem_id,
            elem_classes=elem_classes,
            value=value,
            **kwargs,
        )

    @staticmethod
    def update(
        value: pd.DataFrame
        | Styler
        | np.ndarray
        | list
        | list[list]
        | dict
        | str
        | Literal[_Keywords.NO_VALUE]
        | None = _Keywords.NO_VALUE,
        max_rows: int | None = None,
        max_cols: str | None = None,
        label: str | None = None,
        show_label: bool | None = None,
        latex_delimiters: list[dict[str, str | bool]] | None = None,
        scale: int | None = None,
        min_width: int | None = None,
        height: int | None = None,
        interactive: bool | None = None,
        visible: bool | None = None,
        line_breaks: bool | None = None,
    ):
        warnings.warn(
            "Using the update method is deprecated. Simply return a new object instead, e.g. `return gr.Dataframe(...)` instead of `return gr.Dataframe.update(...)`."
        )
        return {
            "max_rows": max_rows,
            "max_cols": max_cols,
            "label": label,
            "show_label": show_label,
            "scale": scale,
            "min_width": min_width,
            "height": height,
            "interactive": interactive,
            "visible": visible,
            "value": value,
            "latex_delimiters": latex_delimiters,
            "line_breaks": line_breaks,
            "__type__": "update",
        }

    def preprocess(self, x: dict) -> pd.DataFrame | np.ndarray | list:
        """
        Parameters:
            x: Dictionary equivalent of DataframeData containing `headers`, `data`, and optionally `metadata` keys
        Returns:
            The Dataframe data in requested format
        """
        value = DataframeData(**x)
        if self.type == "pandas":
            if value.headers is not None:
                return pd.DataFrame(value.data, columns=value.headers)
            else:
                return pd.DataFrame(value.data)
        if self.type == "numpy":
            return np.array(value.data)
        elif self.type == "array":
            return value.data
        else:
            raise ValueError(
                "Unknown type: "
                + str(self.type)
                + ". Please choose from: 'pandas', 'numpy', 'array'."
            )

    def postprocess(
        self,
        y: pd.DataFrame | Styler | np.ndarray | list | list[list] | dict | str | None,
    ) -> DataframeData | dict:
        """
        Parameters:
            y: dataframe in given format
        Returns:
            JSON object with key 'headers' for list of header names, 'data' for 2D array of string or numeric data
        """
        if y is None:
            return self.postprocess(self.empty_input)
        if isinstance(y, dict):
            return y
        if isinstance(y, (str, pd.DataFrame)):
            if isinstance(y, str):
                y = pd.read_csv(y)  # type: ignore
            return DataframeData(
                headers=list(y.columns),  # type: ignore
                data=y.to_dict(orient="split")["data"],  # type: ignore
            )
        elif isinstance(y, Styler):
            if semantic_version.Version(pd.__version__) < semantic_version.Version(
                "1.5.0"
            ):
                raise ValueError(
                    "Styler objects are only supported in pandas version 1.5.0 or higher. Please try: `pip install --upgrade pandas` to use this feature."
                )
            if self.interactive:
                warnings.warn(
                    "Cannot display Styler object in interactive mode. Will display as a regular pandas dataframe instead."
                )
            df: pd.DataFrame = y.data  # type: ignore
            value = DataframeData(
                headers=list(df.columns),
                data=df.to_dict(orient="split")["data"],  # type: ignore
                metadata=self.__extract_metadata(y),
            )
        elif isinstance(y, (str, pd.DataFrame)):
            df = pd.read_csv(y) if isinstance(y, str) else y  # type: ignore
            value = DataframeData(
                headers=list(df.columns),
                data=df.to_dict(orient="split")["data"],  # type: ignore
            )
        elif isinstance(y, (np.ndarray, list)):
            if len(y) == 0:
                return self.postprocess([[]])
            if isinstance(y, np.ndarray):
                y = y.tolist()
            if not isinstance(y, list):
                raise ValueError("output cannot be converted to list")

            _headers = self.headers
            if len(self.headers) < len(y[0]):
                _headers: list[str] = [
                    *self.headers,
                    *[str(i) for i in range(len(self.headers) + 1, len(y[0]) + 1)],
                ]
            elif len(self.headers) > len(y[0]):
                _headers = self.headers[: len(y[0])]

            value = DataframeData(headers=_headers, data=y)
        else:
            raise ValueError("Cannot process value as a Dataframe")
        return value

    @staticmethod
    def __get_cell_style(cell_id: str, cell_styles: list[dict]) -> str:
        styles_for_cell = []
        for style in cell_styles:
            if cell_id in style.get("selectors", []):
                styles_for_cell.extend(style.get("props", []))
        styles_str = "; ".join([f"{prop}: {value}" for prop, value in styles_for_cell])
        return styles_str

    @staticmethod
    def __extract_metadata(df: Styler) -> dict[str, list[list]]:
        metadata = {"display_value": [], "styling": []}
        style_data = df._compute()._translate(None, None)  # type: ignore
        cell_styles = style_data.get("cellstyle", [])
        for i in range(len(style_data["body"])):
            metadata["display_value"].append([])
            metadata["styling"].append([])
            for j in range(len(style_data["body"][i])):
                cell_type = style_data["body"][i][j]["type"]
                if cell_type != "td":
                    continue
                display_value = style_data["body"][i][j]["display_value"]
                cell_id = style_data["body"][i][j]["id"]
                styles_str = Dataframe.__get_cell_style(cell_id, cell_styles)
                metadata["display_value"][i].append(display_value)
                metadata["styling"][i].append(styles_str)
        return metadata

    @staticmethod
    def __process_counts(count, default=3) -> tuple[int, str]:
        if count is None:
            return (default, "dynamic")
        if type(count) == int or type(count) == float:
            return (int(count), "dynamic")
        else:
            return count

    @staticmethod
    def __validate_headers(headers: list[str] | None, col_count: int):
        if headers is not None and len(headers) != col_count:
            raise ValueError(
                f"The length of the headers list must be equal to the col_count int.\n"
                f"The column count is set to {col_count} but `headers` has {len(headers)} items. "
                f"Check the values passed to `col_count` and `headers`."
            )

    def as_example(self, input_data: pd.DataFrame | np.ndarray | str | None):
        if input_data is None:
            return ""
        elif isinstance(input_data, pd.DataFrame):
            return input_data.head(n=5).to_dict(orient="split")["data"]  # type: ignore
        elif isinstance(input_data, np.ndarray):
            return input_data.tolist()
        return input_data

    def example_inputs(self) -> Any:
        return {"headers": ["a", "b"], "data": [["foo", "bar"]]}<|MERGE_RESOLUTION|>--- conflicted
+++ resolved
@@ -154,22 +154,10 @@
         self.latex_delimiters = latex_delimiters
         self.height = height
         self.line_breaks = line_breaks
-<<<<<<< HEAD
-        super().__init__(
-=======
         self.column_widths = [
             w if isinstance(w, str) else f"{w}px" for w in (column_widths or [])
         ]
-
-        self.select: EventListenerMethod
-        """
-        Event listener for when the user selects cell within Dataframe.
-        Uses event data gradio.SelectData to carry `value` referring to value of selected cell, and `index` tuple to refer to index row and column.
-        See EventData documentation on how to use this event data.
-        """
-        IOComponent.__init__(
-            self,
->>>>>>> fee3d527
+        super().__init__(
             label=label,
             every=every,
             show_label=show_label,

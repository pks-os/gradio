"""gr.Chatbot() component."""

from __future__ import annotations

import inspect
from pathlib import Path
from typing import Any, Callable, Literal, Optional, Union

from gradio_client import utils as client_utils
from gradio_client.documentation import document, set_documentation_group

from gradio import utils
from gradio.components.base import Component, _Keywords
from gradio.data_classes import FileData, GradioModel, GradioRootModel
from gradio.deprecation import warn_deprecation, warn_style_method_deprecation
from gradio.events import Events

set_documentation_group("component")


class FileMessage(GradioModel):
    file: FileData
    alt_text: Optional[str] = None


class ChatbotData(GradioRootModel):
    root: list[tuple[Union[str, FileMessage, None], Union[str, FileMessage, None]]]


@document()
class Chatbot(Component):
    """
    Displays a chatbot output showing both user submitted messages and responses. Supports a subset of Markdown including bold, italics, code, tables. Also supports audio/video/image files, which are displayed in the Chatbot, and other kinds of files which are displayed as links.
    Preprocessing: passes the messages in the Chatbot as a {List[List[str | None | Tuple]]}, i.e. a list of lists. The inner list has 2 elements: the user message and the response message. See `Postprocessing` for the format of these messages.
    Postprocessing: expects function to return a {List[List[str | None | Tuple]]}, i.e. a list of lists. The inner list should have 2 elements: the user message and the response message. The individual messages can be (1) strings in valid Markdown, (2) tuples if sending files: (a filepath or URL to a file, [optional string alt text]) -- if the file is image/video/audio, it is displayed in the Chatbot, or (3) None, in which case the message is not displayed.

    Demos: chatbot_simple, chatbot_multimodal
    Guides: creating-a-chatbot
    """

    EVENTS = [Events.change, Events.select]
    data_model = ChatbotData

    def __init__(
        self,
        value: list[list[str | tuple[str] | tuple[str | Path, str] | None]]
        | Callable
        | None = None,
        color_map: dict[str, str] | None = None,
        *,
        label: str | None = None,
        every: float | None = None,
        show_label: bool | None = None,
        container: bool = True,
        scale: int | None = None,
        min_width: int = 160,
        visible: bool = True,
        elem_id: str | None = None,
        elem_classes: list[str] | str | None = None,
        height: int | None = None,
        latex_delimiters: list[dict[str, str | bool]] | None = None,
        rtl: bool = False,
        show_share_button: bool | None = None,
        show_copy_button: bool = False,
        avatar_images: tuple[str | Path | None, str | Path | None] | None = None,
        sanitize_html: bool = True,
        bubble_full_width: bool = True,
        **kwargs,
    ):
        """
        Parameters:
            value: Default value to show in chatbot. If callable, the function will be called whenever the app loads to set the initial value of the component.
            color_map: This parameter is deprecated.
            label: component name in interface.
            every: If `value` is a callable, run the function 'every' number of seconds while the client connection is open. Has no effect otherwise. Queue must be enabled. The event can be accessed (e.g. to cancel it) via this component's .load_event attribute.
            show_label: if True, will display label.
            container: If True, will place the component in a container - providing some extra padding around the border.
            scale: relative width compared to adjacent Components in a Row. For example, if Component A has scale=2, and Component B has scale=1, A will be twice as wide as B. Should be an integer.
            min_width: minimum pixel width, will wrap if not sufficient screen space to satisfy this value. If a certain scale value results in this Component being narrower than min_width, the min_width parameter will be respected first.
            visible: If False, component will be hidden.
            elem_id: An optional string that is assigned as the id of this component in the HTML DOM. Can be used for targeting CSS styles.
            elem_classes: An optional list of strings that are assigned as the classes of this component in the HTML DOM. Can be used for targeting CSS styles.
            height: height of the component in pixels.
            latex_delimiters: A list of dicts of the form {"left": open delimiter (str), "right": close delimiter (str), "display": whether to display in newline (bool)} that will be used to render LaTeX expressions. If not provided, `latex_delimiters` is set to `[{ "left": "$$", "right": "$$", "display": True }]`, so only expressions enclosed in $$ delimiters will be rendered as LaTeX, and in a new line. Pass in an empty list to disable LaTeX rendering. For more information, see the [KaTeX documentation](https://katex.org/docs/autorender.html).
            rtl: If True, sets the direction of the rendered text to right-to-left. Default is False, which renders text left-to-right.
            show_share_button: If True, will show a share icon in the corner of the component that allows user to share outputs to Hugging Face Spaces Discussions. If False, icon does not appear. If set to None (default behavior), then the icon appears if this Gradio app is launched on Spaces, but not otherwise.
            show_copy_button: If True, will show a copy button for each chatbot message.
            avatar_images: Tuple of two avatar image paths or URLs for user and bot (in that order). Pass None for either the user or bot image to skip. Must be within the working directory of the Gradio app or an external URL.
            sanitize_html: If False, will disable HTML sanitization for chatbot messages. This is not recommended, as it can lead to security vulnerabilities.
            bubble_full_width: If False, the chat bubble will fit to the content of the message. If True (default), the chat bubble will be the full width of the component.
        """
        if color_map is not None:
            warn_deprecation("The 'color_map' parameter has been deprecated.")
        """
        Event listener for when the user selects message from Chatbot.
        Uses event data gradio.SelectData to carry `value` referring to text of selected message, and `index` tuple to refer to [message, participant] index.
        See EventData documentation on how to use this event data.
        """
        self.height = height
        self.rtl = rtl
        if latex_delimiters is None:
            latex_delimiters = [{"left": "$$", "right": "$$", "display": True}]
        self.latex_delimiters = latex_delimiters
        self.avatar_images = avatar_images or (None, None)
        self.show_share_button = (
            (utils.get_space() is not None)
            if show_share_button is None
            else show_share_button
        )
        self.show_copy_button = show_copy_button
<<<<<<< HEAD

        super().__init__(
=======
        self.sanitize_html = sanitize_html
        self.bubble_full_width = bubble_full_width
        IOComponent.__init__(
            self,
>>>>>>> 119c8343
            label=label,
            every=every,
            show_label=show_label,
            container=container,
            scale=scale,
            min_width=min_width,
            visible=visible,
            elem_id=elem_id,
            elem_classes=elem_classes,
            value=value,
            **kwargs,
        )

    def get_config(self):
        return {
            "value": self.value,
            "latex_delimiters": self.latex_delimiters,
            "selectable": self.selectable,
            "height": self.height,
            "show_share_button": self.show_share_button,
            "rtl": self.rtl,
            "show_copy_button": self.show_copy_button,
            "avatar_images": self.avatar_images,
<<<<<<< HEAD
            **Component.get_config(self),
=======
            "sanitize_html": self.sanitize_html,
            "bubble_full_width": self.bubble_full_width,
            **IOComponent.get_config(self),
>>>>>>> 119c8343
        }

    @staticmethod
    def update(
        value: list[list[str | tuple[str] | tuple[str, str] | None]]
        | Literal[_Keywords.NO_VALUE]
        | None = _Keywords.NO_VALUE,
        label: str | None = None,
        show_label: bool | None = None,
        container: bool | None = None,
        scale: int | None = None,
        min_width: int | None = None,
        visible: bool | None = None,
        height: int | None = None,
        rtl: bool | None = None,
        latex_delimiters: list[dict[str, str | bool]] | None = None,
        show_share_button: bool | None = None,
        show_copy_button: bool | None = None,
        avatar_images: tuple[str | Path | None] | None = None,
        sanitize_html: bool | None = None,
        bubble_full_width: bool | None = None,
    ):
        updated_config = {
            "label": label,
            "show_label": show_label,
            "container": container,
            "scale": scale,
            "min_width": min_width,
            "visible": visible,
            "value": value,
            "height": height,
            "show_share_button": show_share_button,
            "rtl": rtl,
            "latex_delimiters": latex_delimiters,
            "show_copy_button": show_copy_button,
            "avatar_images": avatar_images,
            "sanitize_html": sanitize_html,
            "bubble_full_width": bubble_full_width,
            "__type__": "update",
        }
        return updated_config

    def _preprocess_chat_messages(
        self, chat_message: str | dict | None
    ) -> str | tuple[str] | tuple[str, str] | None:
        if chat_message is None:
            return None
        elif isinstance(chat_message, dict):
            if chat_message.get("alt_text"):
                return (chat_message["file"]["name"], chat_message["alt_text"])
            else:
                return (chat_message["file"]["name"],)
        else:  # string
            return chat_message

    def preprocess(
        self,
        y: list[list[str | dict | None] | tuple[str | dict | None, str | dict | None]],
    ) -> list[list[str | tuple[str] | tuple[str, str] | None]]:
        if y is None:
            return y
        processed_messages = []
        for message_pair in y:
            assert isinstance(
                message_pair, (tuple, list)
            ), f"Expected a list of lists or list of tuples. Received: {message_pair}"
            assert (
                len(message_pair) == 2
            ), f"Expected a list of lists of length 2 or list of tuples of length 2. Received: {message_pair}"
            processed_messages.append(
                [
                    self._preprocess_chat_messages(message_pair[0]),
                    self._preprocess_chat_messages(message_pair[1]),
                ]
            )
        return processed_messages

    def _postprocess_chat_messages(
        self, chat_message: str | tuple | list | None
    ) -> str | dict | None:
        if chat_message is None:
            return None
        elif isinstance(chat_message, (tuple, list)):
            file_uri = str(chat_message[0])
            if utils.validate_url(file_uri):
                filepath = file_uri
            else:
                filepath = self.make_temp_copy_if_needed(file_uri)

            mime_type = client_utils.get_mimetype(filepath)
            return {
                "file": {
                    "name": filepath,
                    "mime_type": mime_type,
                    "data": None,  # These last two fields are filled in by the frontend
                    "is_file": True,
                },
                "alt_text": chat_message[1] if len(chat_message) > 1 else None,
            }
        elif isinstance(chat_message, str):
            chat_message = inspect.cleandoc(chat_message)
            return chat_message
        else:
            raise ValueError(f"Invalid message for Chatbot component: {chat_message}")

    def postprocess(
        self,
        y: list[list[str | tuple[str] | tuple[str, str] | None] | tuple],
    ) -> ChatbotData:
        """
        Parameters:
            y: List of lists representing the message and response pairs. Each message and response should be a string, which may be in Markdown format.  It can also be a tuple whose first element is a string or pathlib.Path filepath or URL to an image/video/audio, and second (optional) element is the alt text, in which case the media file is displayed. It can also be None, in which case that message is not displayed.
        Returns:
            List of lists representing the message and response. Each message and response will be a string of HTML, or a dictionary with media information. Or None if the message is not to be displayed.
        """
        if y is None:
            return ChatbotData([])
        processed_messages = []
        for message_pair in y:
            assert isinstance(
                message_pair, (tuple, list)
            ), f"Expected a list of lists or list of tuples. Received: {message_pair}"
            assert (
                len(message_pair) == 2
            ), f"Expected a list of lists of length 2 or list of tuples of length 2. Received: {message_pair}"
            processed_messages.append(
                [
                    self._postprocess_chat_messages(message_pair[0]),
                    self._postprocess_chat_messages(message_pair[1]),
                ]
            )
        return ChatbotData(processed_messages)

    def style(self, height: int | None = None, **kwargs):
        """
        This method is deprecated. Please set these arguments in the constructor instead.
        """
        warn_style_method_deprecation()
        if height is not None:
            self.height = height
        return self

    def example_inputs(self) -> Any:
        return [["Hello!", None]]<|MERGE_RESOLUTION|>--- conflicted
+++ resolved
@@ -108,15 +108,10 @@
             else show_share_button
         )
         self.show_copy_button = show_copy_button
-<<<<<<< HEAD
-
-        super().__init__(
-=======
         self.sanitize_html = sanitize_html
         self.bubble_full_width = bubble_full_width
-        IOComponent.__init__(
-            self,
->>>>>>> 119c8343
+
+        super().__init__(
             label=label,
             every=every,
             show_label=show_label,
@@ -140,13 +135,9 @@
             "rtl": self.rtl,
             "show_copy_button": self.show_copy_button,
             "avatar_images": self.avatar_images,
-<<<<<<< HEAD
-            **Component.get_config(self),
-=======
             "sanitize_html": self.sanitize_html,
             "bubble_full_width": self.bubble_full_width,
-            **IOComponent.get_config(self),
->>>>>>> 119c8343
+            **Component.get_config(self),
         }
 
     @staticmethod

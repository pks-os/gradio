from __future__ import annotations

import copy
import getpass
import inspect
import os
import pkgutil
import random
import sys
import time
import warnings
import webbrowser
<<<<<<< HEAD
from queue import Empty as EmptyQueueException  # not to be confused with gradio.queue
=======
>>>>>>> 36e383a9
from types import ModuleType
from typing import (
    TYPE_CHECKING,
    Any,
    AnyStr,
    Callable,
    Dict,
    Iterator,
    List,
    Optional,
    Set,
    Tuple,
)

import anyio
import requests
from anyio import CapacityLimiter

from gradio import (
    components,
    encryptor,
    external,
    networking,
    queue,
    routes,
    strings,
    utils,
)
from gradio.context import Context
from gradio.deprecation import check_deprecated_parameters
from gradio.documentation import (
    document,
    document_component_api,
    set_documentation_group,
)
from gradio.exceptions import DuplicateBlockError
<<<<<<< HEAD
from gradio.tunneling import BACKGROUND_TUNNEL_EXCEPTIONS
from gradio.utils import component_or_layout_class, delete_none, get_cancel_function
=======
from gradio.utils import (
    check_function_inputs_match,
    component_or_layout_class,
    delete_none,
    get_cancel_function,
    get_continuous_fn,
)
>>>>>>> 36e383a9

set_documentation_group("blocks")

if TYPE_CHECKING:  # Only import for type checking (is False at runtime).
    import comet_ml
    import mlflow
    import wandb
    from fastapi.applications import FastAPI

    from gradio.components import Component, IOComponent


class Block:
    def __init__(self, *, render=True, elem_id=None, visible=True, **kwargs):
        self._id = Context.id
        Context.id += 1
        self.visible = visible
        self.elem_id = elem_id
        self._style = {}
        if render:
            self.render()
        check_deprecated_parameters(self.__class__.__name__, **kwargs)

    def render(self):
        """
        Adds self into appropriate BlockContext
        """
        if Context.root_block is not None and self._id in Context.root_block.blocks:
            raise DuplicateBlockError(
                f"A block with id: {self._id} has already been rendered in the current Blocks."
            )
        if Context.block is not None:
            Context.block.add(self)
        if Context.root_block is not None:
            Context.root_block.blocks[self._id] = self
            if hasattr(self, "temp_dir"):
                Context.root_block.temp_dirs.add(self.temp_dir)
        return self

    def unrender(self):
        """
        Removes self from BlockContext if it has been rendered (otherwise does nothing).
        Removes self from the layout and collection of blocks, but does not delete any event triggers.
        """
        if Context.block is not None:
            try:
                Context.block.children.remove(self)
            except ValueError:
                pass
        if Context.root_block is not None:
            try:
                del Context.root_block.blocks[self._id]
            except KeyError:
                pass
        return self

    def get_block_name(self) -> str:
        """
        Gets block's class name.

        If it is template component it gets the parent's class name.

        @return: class name
        """
        return (
            self.__class__.__base__.__name__.lower()
            if hasattr(self, "is_template")
            else self.__class__.__name__.lower()
        )

    def set_event_trigger(
        self,
        event_name: str,
        fn: Callable | None,
        inputs: Component | List[Component] | Set[Component] | None,
        outputs: Component | List[Component] | None,
        preprocess: bool = True,
        postprocess: bool = True,
        scroll_to_output: bool = False,
        show_progress: bool = True,
        api_name: AnyStr | None = None,
        js: str | None = None,
        no_target: bool = False,
        queue: bool | None = None,
        batch: bool = False,
        max_batch_size: int = 4,
        cancels: List[int] | None = None,
        every: float | None = None,
    ) -> Dict[str, Any]:
        """
        Adds an event to the component's dependencies.
        Parameters:
            event_name: event name
            fn: Callable function
            inputs: input list
            outputs: output list
            preprocess: whether to run the preprocess methods of components
            postprocess: whether to run the postprocess methods of components
            scroll_to_output: whether to scroll to output of dependency on trigger
            show_progress: whether to show progress animation while running.
            api_name: Defining this parameter exposes the endpoint in the api docs
            js: Optional frontend js method to run before running 'fn'. Input arguments for js method are values of 'inputs' and 'outputs', return should be a list of values for output components
            no_target: if True, sets "targets" to [], used for Blocks "load" event
            batch: whether this function takes in a batch of inputs
            max_batch_size: the maximum batch size to send to the function
            cancels: a list of other events to cancel when this event is triggered. For example, setting cancels=[click_event] will cancel the click_event, where click_event is the return value of another components .click method.
        Returns: None
        """
        # Support for singular parameter
        if isinstance(inputs, set):
            inputs_as_dict = True
            inputs = sorted(inputs, key=lambda x: x._id)
        else:
            inputs_as_dict = False
            if inputs is None:
                inputs = []
            elif not isinstance(inputs, list):
                inputs = [inputs]

        if isinstance(outputs, set):
            outputs = sorted(outputs, key=lambda x: x._id)
        else:
            if outputs is None:
                outputs = []
            elif not isinstance(outputs, list):
                outputs = [outputs]

        if fn is not None and not cancels:
            check_function_inputs_match(fn, inputs, inputs_as_dict)

        if Context.root_block is None:
            raise AttributeError(
                f"{event_name}() and other events can only be called within a Blocks context."
            )
        if every is not None and every <= 0:
            raise ValueError("Parameter every must be positive or None")
        if every and batch:
            raise ValueError(
                f"Cannot run {event_name} event in a batch and every {every} seconds. "
                "Either batch is True or every is non-zero but not both."
            )

        if every:
            fn = get_continuous_fn(fn, every)

        Context.root_block.fns.append(
            BlockFunction(fn, inputs, outputs, preprocess, postprocess, inputs_as_dict)
        )
        if api_name is not None:
            api_name_ = utils.append_unique_suffix(
                api_name, [dep["api_name"] for dep in Context.root_block.dependencies]
            )
            if not (api_name == api_name_):
                warnings.warn(
                    "api_name {} already exists, using {}".format(api_name, api_name_)
                )
                api_name = api_name_

        dependency = {
            "targets": [self._id] if not no_target else [],
            "trigger": event_name,
            "inputs": [block._id for block in inputs],
            "outputs": [block._id for block in outputs],
            "backend_fn": fn is not None,
            "js": js,
            "queue": False if fn is None else queue,
            "api_name": api_name,
            "scroll_to_output": scroll_to_output,
            "show_progress": show_progress,
            "every": every,
            "batch": batch,
            "max_batch_size": max_batch_size,
            "cancels": cancels or [],
        }
        if api_name is not None:
            dependency["documentation"] = [
                [
                    document_component_api(component.__class__, "input")
                    for component in inputs
                ],
                [
                    document_component_api(component.__class__, "output")
                    for component in outputs
                ],
            ]
        Context.root_block.dependencies.append(dependency)
        return dependency

    def get_config(self):
        return {
            "visible": self.visible,
            "elem_id": self.elem_id,
            "style": self._style,
        }

    @classmethod
    def get_specific_update(cls, generic_update):
        del generic_update["__type__"]
        generic_update = cls.update(**generic_update)
        return generic_update


class BlockContext(Block):
    def __init__(
        self,
        visible: bool = True,
        render: bool = True,
        **kwargs,
    ):
        """
        Parameters:
            visible: If False, this will be hidden but included in the Blocks config file (its visibility can later be updated).
            render: If False, this will not be included in the Blocks config file at all.
        """
        self.children = []
        super().__init__(visible=visible, render=render, **kwargs)

    def __enter__(self):
        self.parent = Context.block
        Context.block = self
        return self

    def add(self, child):
        child.parent = self
        self.children.append(child)

    def fill_expected_parents(self):
        children = []
        pseudo_parent = None
        for child in self.children:
            expected_parent = getattr(child.__class__, "expected_parent", False)
            if not expected_parent or isinstance(self, expected_parent):
                pseudo_parent = None
                children.append(child)
            else:
                if pseudo_parent is not None and isinstance(
                    pseudo_parent, expected_parent
                ):
                    pseudo_parent.children.append(child)
                else:
                    pseudo_parent = expected_parent(render=False)
                    children.append(pseudo_parent)
                    pseudo_parent.children = [child]
                    Context.root_block.blocks[pseudo_parent._id] = pseudo_parent
                child.parent = pseudo_parent
        self.children = children

    def __exit__(self, *args):
        if getattr(self, "allow_expected_parents", True):
            self.fill_expected_parents()
        Context.block = self.parent

    def postprocess(self, y):
        """
        Any postprocessing needed to be performed on a block context.
        """
        return y


class BlockFunction:
    def __init__(
        self,
        fn: Optional[Callable],
        inputs: List[Component],
        outputs: List[Component],
        preprocess: bool,
        postprocess: bool,
        inputs_as_dict: bool,
    ):
        self.fn = fn
        self.inputs = inputs
        self.outputs = outputs
        self.preprocess = preprocess
        self.postprocess = postprocess
        self.total_runtime = 0
        self.total_runs = 0
        self.inputs_as_dict = inputs_as_dict

    def __str__(self):
        return str(
            {
                "fn": getattr(self.fn, "__name__", "fn")
                if self.fn is not None
                else None,
                "preprocess": self.preprocess,
                "postprocess": self.postprocess,
            }
        )

    def __repr__(self):
        return str(self)


class class_or_instancemethod(classmethod):
    def __get__(self, instance, type_):
        descr_get = super().__get__ if instance is None else self.__func__.__get__
        return descr_get(instance, type_)


@document()
def update(**kwargs) -> dict:
    """
    Updates component properties.
    This is a shorthand for using the update method on a component.
    For example, rather than using gr.Number.update(...) you can just use gr.update(...).
    Note that your editor's autocompletion will suggest proper parameters
    if you use the update method on the component.

    Demos: blocks_essay, blocks_update, blocks_essay_update

    Parameters:
        kwargs: Key-word arguments used to update the component's properties.
    Example:
        # Blocks Example
        import gradio as gr
        with gr.Blocks() as demo:
            radio = gr.Radio([1, 2, 4], label="Set the value of the number")
            number = gr.Number(value=2, interactive=True)
            radio.change(fn=lambda value: gr.update(value=value), inputs=radio, outputs=number)
        demo.launch()
        # Interface example
        import gradio as gr
        def change_textbox(choice):
          if choice == "short":
              return gr.Textbox.update(lines=2, visible=True)
          elif choice == "long":
              return gr.Textbox.update(lines=8, visible=True)
          else:
              return gr.Textbox.update(visible=False)
        gr.Interface(
          change_textbox,
          gr.Radio(
              ["short", "long", "none"], label="What kind of essay would you like to write?"
          ),
          gr.Textbox(lines=2),
          live=True,
        ).launch()
    """
    kwargs["__type__"] = "generic_update"
    return kwargs


def skip() -> dict:
    return update()


def postprocess_update_dict(block: Block, update_dict: Dict, postprocess: bool = True):
    """
    Converts a dictionary of updates into a format that can be sent to the frontend.
    E.g. {"__type__": "generic_update", "value": "2", "interactive": False}
    Into -> {"__type__": "update", "value": 2.0, "mode": "static"}

    Parameters:
        block: The Block that is being updated with this update dictionary.
        update_dict: The original update dictionary
        postprocess: Whether to postprocess the "value" key of the update dictionary.
    """
    prediction_value = block.get_specific_update(update_dict)
    if prediction_value.get("value") is components._Keywords.NO_VALUE:
        prediction_value.pop("value")
    prediction_value = delete_none(prediction_value, skip_value=True)
    if "value" in prediction_value and postprocess:
        prediction_value["value"] = block.postprocess(prediction_value["value"])
    return prediction_value


def convert_component_dict_to_list(outputs_ids: List[int], predictions: Dict) -> List:
    """
    Converts a dictionary of component updates into a list of updates in the order of
    the outputs_ids and including every output component.
    E.g. {"textbox": "hello", "number": {"__type__": "generic_update", "value": "2"}}
    Into -> ["hello", {"__type__": "generic_update"}, {"__type__": "generic_update", "value": "2"}]
    """
    keys_are_blocks = [isinstance(key, Block) for key in predictions.keys()]
    if all(keys_are_blocks):
        reordered_predictions = [skip() for _ in outputs_ids]
        for component, value in predictions.items():
            if component._id not in outputs_ids:
                raise ValueError(
                    f"Returned component {component} not specified as output of function."
                )
            output_index = outputs_ids.index(component._id)
            reordered_predictions[output_index] = value
        predictions = utils.resolve_singleton(reordered_predictions)
    elif any(keys_are_blocks):
        raise ValueError(
            "Returned dictionary included some keys as Components. Either all keys must be Components to assign Component values, or return a List of values to assign output values in order."
        )
    return predictions


@document("load")
class Blocks(BlockContext):
    """
    Blocks is Gradio's low-level API that allows you to create more custom web
    applications and demos than Interfaces (yet still entirely in Python).


    Compared to the Interface class, Blocks offers more flexibility and control over:
    (1) the layout of components (2) the events that
    trigger the execution of functions (3) data flows (e.g. inputs can trigger outputs,
    which can trigger the next level of outputs). Blocks also offers ways to group
    together related demos such as with tabs.


    The basic usage of Blocks is as follows: create a Blocks object, then use it as a
    context (with the "with" statement), and then define layouts, components, or events
    within the Blocks context. Finally, call the launch() method to launch the demo.

    Example:
        import gradio as gr
        def update(name):
            return f"Welcome to Gradio, {name}!"

        with gr.Blocks() as demo:
            gr.Markdown("Start typing below and then click **Run** to see the output.")
            with gr.Row():
                inp = gr.Textbox(placeholder="What is your name?")
                out = gr.Textbox()
            btn = gr.Button("Run")
            btn.click(fn=update, inputs=inp, outputs=out)

        demo.launch()
    Demos: blocks_hello, blocks_flipper, blocks_speech_text_sentiment, generate_english_german, sound_alert
    Guides: blocks_and_event_listeners, controlling_layout, state_in_blocks, custom_CSS_and_JS, custom_interpretations_with_blocks, using_blocks_like_functions
    """

    def __init__(
        self,
        theme: str = "default",
        analytics_enabled: Optional[bool] = None,
        mode: str = "blocks",
        title: str = "Gradio",
        css: Optional[str] = None,
        **kwargs,
    ):
        """
        Parameters:
            theme: which theme to use - right now, only "default" is supported.
            analytics_enabled: whether to allow basic telemetry. If None, will use GRADIO_ANALYTICS_ENABLED environment variable or default to True.
            mode: a human-friendly name for the kind of Blocks interface being created.
            title: The tab title to display when this is opened in a browser window.
            css: custom css or path to custom css file to apply to entire Blocks
        """
        # Cleanup shared parameters with Interface #TODO: is this part still necessary after Interface with Blocks?
        self.limiter = None
        self.save_to = None
        self.theme = theme
        self.requires_permissions = False  # TODO: needs to be implemented
        self.encrypt = False
        self.share = False
        self.enable_queue = None
        self.max_threads = 40
        self.show_error = True
        if css is not None and os.path.exists(css):
            with open(css) as css_file:
                self.css = css_file.read()
        else:
            self.css = css

        # For analytics_enabled and allow_flagging: (1) first check for
        # parameter, (2) check for env variable, (3) default to True/"manual"
        self.analytics_enabled = (
            analytics_enabled
            if analytics_enabled is not None
            else os.getenv("GRADIO_ANALYTICS_ENABLED", "True") == "True"
        )

        super().__init__(render=False, **kwargs)
        self.blocks: Dict[int, Block] = {}
        self.fns: List[BlockFunction] = []
        self.dependencies = []
        self.mode = mode

        self.is_running = False
        self.local_url = None
        self.share_url = None
        self.width = None
        self.height = None
        self.api_open = True

        self.ip_address = None
        self.is_space = True if os.getenv("SYSTEM") == "spaces" else False
        self.favicon_path = None
        self.auth = None
        self.dev_mode = True
        self.app_id = random.getrandbits(64)
        self.temp_dirs = set()
        self.title = title
        self.show_api = True

        if self.analytics_enabled:
            self.ip_address = utils.get_local_ip_address()
            data = {
                "mode": self.mode,
                "ip_address": self.ip_address,
                "custom_css": self.css is not None,
                "theme": self.theme,
                "version": pkgutil.get_data(__name__, "version.txt")
                .decode("ascii")
                .strip(),
            }
            utils.initiated_analytics(data)

    @property
    def share(self):
        return self._share

    @share.setter
    def share(self, value: Optional[bool]):
        # If share is not provided, it is set to True when running in Google Colab, or False otherwise
        if value is None:
            self._share = True if utils.colab_check() else False
        else:
            self._share = value

    @classmethod
    def from_config(cls, config: dict, fns: List[Callable]) -> Blocks:
        """Factory method that creates a Blocks from a config and list of functions."""
        config = copy.deepcopy(config)
        components_config = config["components"]
        original_mapping: Dict[int, Block] = {}

        def get_block_instance(id: int) -> Block:
            for block_config in components_config:
                if block_config["id"] == id:
                    break
            else:
                raise ValueError("Cannot find block with id {}".format(id))
            cls = component_or_layout_class(block_config["type"])
            block_config["props"].pop("type", None)
            block_config["props"].pop("name", None)
            style = block_config["props"].pop("style", None)
            block = cls(**block_config["props"])
            if style:
                block.style(**style)
            return block

        def iterate_over_children(children_list):
            for child_config in children_list:
                id = child_config["id"]
                block = get_block_instance(id)
                original_mapping[id] = block

                children = child_config.get("children")
                if children is not None:
                    with block:
                        iterate_over_children(children)

        with Blocks(theme=config["theme"], css=config["theme"]) as blocks:
            iterate_over_children(config["layout"]["children"])

            # add the event triggers
            for dependency, fn in zip(config["dependencies"], fns):
                targets = dependency.pop("targets")
                trigger = dependency.pop("trigger")
                dependency.pop("backend_fn")
                dependency.pop("documentation", None)
                dependency["inputs"] = [
                    original_mapping[i] for i in dependency["inputs"]
                ]
                dependency["outputs"] = [
                    original_mapping[o] for o in dependency["outputs"]
                ]
                dependency.pop("status_tracker", None)
                dependency["_js"] = dependency.pop("js", None)
                dependency["preprocess"] = False
                dependency["postprocess"] = False

                for target in targets:
                    event_method = getattr(original_mapping[target], trigger)
                    event_method(fn=fn, **dependency)

            # Allows some use of Interface-specific methods with loaded Spaces
            blocks.predict = [fns[0]]
            dependency = blocks.dependencies[0]
            blocks.input_components = [blocks.blocks[i] for i in dependency["inputs"]]
            blocks.output_components = [blocks.blocks[o] for o in dependency["outputs"]]

        if config.get("mode", "blocks") == "interface":
            blocks.__name__ = "Interface"
            blocks.mode = "interface"
            blocks.api_mode = True

        return blocks

    def __str__(self):
        return self.__repr__()

    def __repr__(self):
        num_backend_fns = len([d for d in self.dependencies if d["backend_fn"]])
        repr = f"Gradio Blocks instance: {num_backend_fns} backend functions"
        repr += "\n" + "-" * len(repr)
        for d, dependency in enumerate(self.dependencies):
            if dependency["backend_fn"]:
                repr += f"\nfn_index={d}"
                repr += "\n inputs:"
                for input_id in dependency["inputs"]:
                    block = self.blocks[input_id]
                    repr += "\n |-{}".format(str(block))
                repr += "\n outputs:"
                for output_id in dependency["outputs"]:
                    block = self.blocks[output_id]
                    repr += "\n |-{}".format(str(block))
        return repr

    def render(self):
        if Context.root_block is not None:
            if self._id in Context.root_block.blocks:
                raise DuplicateBlockError(
                    f"A block with id: {self._id} has already been rendered in the current Blocks."
                )
            if not set(Context.root_block.blocks).isdisjoint(self.blocks):
                raise DuplicateBlockError(
                    "At least one block in this Blocks has already been rendered."
                )

            Context.root_block.blocks.update(self.blocks)
            Context.root_block.fns.extend(self.fns)
            dependency_offset = len(Context.root_block.dependencies)
            for i, dependency in enumerate(self.dependencies):
                api_name = dependency["api_name"]
                if api_name is not None:
                    api_name_ = utils.append_unique_suffix(
                        api_name,
                        [dep["api_name"] for dep in Context.root_block.dependencies],
                    )
                    if not (api_name == api_name_):
                        warnings.warn(
                            "api_name {} already exists, using {}".format(
                                api_name, api_name_
                            )
                        )
                        dependency["api_name"] = api_name_
                dependency["cancels"] = [
                    c + dependency_offset for c in dependency["cancels"]
                ]
                # Recreate the cancel function so that it has the latest
                # dependency fn indices. This is necessary to properly cancel
                # events in the backend
                if dependency["cancels"]:
                    updated_cancels = [
                        Context.root_block.dependencies[i]
                        for i in dependency["cancels"]
                    ]
                    new_fn = BlockFunction(
                        get_cancel_function(updated_cancels)[0],
                        [],
                        [],
                        False,
                        True,
                        False,
                    )
                    Context.root_block.fns[dependency_offset + i] = new_fn
                Context.root_block.dependencies.append(dependency)
            Context.root_block.temp_dirs = Context.root_block.temp_dirs | self.temp_dirs

        if Context.block is not None:
            Context.block.children.extend(self.children)
        return self

    def is_callable(self, fn_index: int = 0) -> bool:
        """Checks if a particular Blocks function is callable (i.e. not stateful or a generator)."""
        block_fn = self.fns[fn_index]
        dependency = self.dependencies[fn_index]

        if inspect.isasyncgenfunction(block_fn.fn):
            return False
        if inspect.isgeneratorfunction(block_fn.fn):
            raise False
        for input_id in dependency["inputs"]:
            block = self.blocks[input_id]
            if getattr(block, "stateful", False):
                return False
        for output_id in dependency["outputs"]:
            block = self.blocks[output_id]
            if getattr(block, "stateful", False):
                return False

        return True

    def __call__(self, *inputs, fn_index: int = 0):
        """
        Allows Blocks objects to be called as functions. Supply the parameters to the
        function as positional arguments. To choose which function to call, use the
        fn_index parameter, which must be a keyword argument.

        Parameters:
        *inputs: the parameters to pass to the function
        fn_index: the index of the function to call (defaults to 0, which for Interfaces, is the default prediction function)
        """
        if not (self.is_callable(fn_index)):
            raise ValueError(
                "This function is not callable because it is either stateful or is a generator. Please use the .launch() method instead to create an interactive user interface."
            )

        inputs = list(inputs)
        processed_inputs = self.serialize_data(fn_index, inputs)
        batch = self.dependencies[fn_index]["batch"]
        if batch:
            processed_inputs = [[inp] for inp in processed_inputs]

        outputs = utils.synchronize_async(self.process_api, fn_index, processed_inputs)
        outputs = outputs["data"]

        if batch:
            outputs = [out[0] for out in outputs]

        processed_outputs = self.deserialize_data(fn_index, outputs)
        processed_outputs = utils.resolve_singleton(processed_outputs)

        return processed_outputs

    async def call_function(
        self,
        fn_index: int,
        processed_input: List[Any],
        iterator: Iterator[Any] | None = None,
    ):
        """Calls and times function with given index and preprocessed input."""
        block_fn = self.fns[fn_index]
        is_generating = False
        start = time.time()

        if block_fn.inputs_as_dict:
            processed_input = [
                {
                    input_component: data
                    for input_component, data in zip(block_fn.inputs, processed_input)
                }
            ]

        if iterator is None:  # If not a generator function that has already run
            if inspect.iscoroutinefunction(block_fn.fn):
                prediction = await block_fn.fn(*processed_input)
            else:
                prediction = await anyio.to_thread.run_sync(
                    block_fn.fn, *processed_input, limiter=self.limiter
                )

        if inspect.isasyncgenfunction(block_fn.fn):
            raise ValueError("Gradio does not support async generators.")
        if inspect.isgeneratorfunction(block_fn.fn):
            if not self.enable_queue:
                raise ValueError("Need to enable queue to use generators.")
            try:
                if iterator is None:
                    iterator = prediction
                prediction = await anyio.to_thread.run_sync(
                    utils.async_iteration, iterator, limiter=self.limiter
                )
                is_generating = True
            except StopAsyncIteration:
                n_outputs = len(self.dependencies[fn_index].get("outputs"))
                prediction = (
                    components._Keywords.FINISHED_ITERATING
                    if n_outputs == 1
                    else (components._Keywords.FINISHED_ITERATING,) * n_outputs
                )
                iterator = None

        duration = time.time() - start

        return {
            "prediction": prediction,
            "duration": duration,
            "is_generating": is_generating,
            "iterator": iterator,
        }

    def serialize_data(self, fn_index: int, inputs: List[Any]) -> List[Any]:
        dependency = self.dependencies[fn_index]
        processed_input = []

        for i, input_id in enumerate(dependency["inputs"]):
            block: IOComponent = self.blocks[input_id]
            serialized_input = block.serialize(inputs[i])
            processed_input.append(serialized_input)

        return processed_input

    def deserialize_data(self, fn_index: int, outputs: List[Any]) -> List[Any]:
        dependency = self.dependencies[fn_index]
        predictions = []

        for o, output_id in enumerate(dependency["outputs"]):
            block: IOComponent = self.blocks[output_id]
            deserialized = block.deserialize(outputs[o])
            predictions.append(deserialized)

        return predictions

    def preprocess_data(self, fn_index: int, inputs: List[Any], state: Dict[int, Any]):
        block_fn = self.fns[fn_index]
        dependency = self.dependencies[fn_index]

        if block_fn.preprocess:
            processed_input = []
            for i, input_id in enumerate(dependency["inputs"]):
                block: IOComponent = self.blocks[input_id]
                if getattr(block, "stateful", False):
                    processed_input.append(state.get(input_id))
                else:
                    processed_input.append(block.preprocess(inputs[i]))
        else:
            processed_input = inputs
        return processed_input

    def postprocess_data(
        self, fn_index: int, predictions: List[Any], state: Dict[int, Any]
    ):
        block_fn = self.fns[fn_index]
        dependency = self.dependencies[fn_index]
        batch = dependency["batch"]

        if type(predictions) is dict and len(predictions) > 0:
            predictions = convert_component_dict_to_list(
                dependency["outputs"], predictions
            )

        if len(dependency["outputs"]) == 1 and not (batch):
            predictions = (predictions,)

        output = []
        for i, output_id in enumerate(dependency["outputs"]):
            if predictions[i] is components._Keywords.FINISHED_ITERATING:
                output.append(None)
                continue
            block = self.blocks[output_id]
            if getattr(block, "stateful", False):
                if not utils.is_update(predictions[i]):
                    state[output_id] = predictions[i]
                output.append(None)
            else:
                prediction_value = predictions[i]
                if utils.is_update(prediction_value):
                    prediction_value = postprocess_update_dict(
                        block=block,
                        update_dict=prediction_value,
                        postprocess=block_fn.postprocess,
                    )
                elif block_fn.postprocess:
                    prediction_value = block.postprocess(prediction_value)
                output.append(prediction_value)
        return output

    async def process_api(
        self,
        fn_index: int,
        inputs: List[Any],
        username: str = None,
        state: Dict[int, Any] | List[Dict[int, Any]] | None = None,
        iterators: Dict[int, Any] | None = None,
    ) -> Dict[str, Any]:
        """
        Processes API calls from the frontend. First preprocesses the data,
        then runs the relevant function, then postprocesses the output.
        Parameters:
            fn_index: Index of function to run.
            inputs: input data received from the frontend
            username: name of user if authentication is set up (not used)
            state: data stored from stateful components for session (key is input block id)
            iterators: the in-progress iterators for each generator function (key is function index)
        Returns: None
        """
        block_fn = self.fns[fn_index]
        batch = self.dependencies[fn_index]["batch"]

        if batch:
            max_batch_size = self.dependencies[fn_index]["max_batch_size"]
            batch_sizes = [len(inp) for inp in inputs]
            batch_size = batch_sizes[0]
            if inspect.isasyncgenfunction(block_fn.fn) or inspect.isgeneratorfunction(
                block_fn.fn
            ):
                raise ValueError("Gradio does not support generators in batch mode.")
            if not all(x == batch_size for x in batch_sizes):
                raise ValueError(
                    f"All inputs to a batch function must have the same length but instead have sizes: {batch_sizes}."
                )
            if batch_size > max_batch_size:
                raise ValueError(
                    f"Batch size ({batch_size}) exceeds the max_batch_size for this function ({max_batch_size})"
                )

            inputs = [self.preprocess_data(fn_index, i, state) for i in zip(*inputs)]
            result = await self.call_function(fn_index, zip(*inputs), None)
            preds = result["prediction"]
            data = [self.postprocess_data(fn_index, o, state) for o in zip(*preds)]
            data = list(zip(*data))
            is_generating, iterator = None, None
        else:
            inputs = self.preprocess_data(fn_index, inputs, state)
            iterator = iterators.get(fn_index, None) if iterators else None
            result = await self.call_function(fn_index, inputs, iterator)
            data = self.postprocess_data(fn_index, result["prediction"], state)
            is_generating, iterator = result["is_generating"], result["iterator"]

        block_fn.total_runtime += result["duration"]
        block_fn.total_runs += 1

        return {
            "data": data,
            "is_generating": is_generating,
            "iterator": iterator,
            "duration": result["duration"],
            "average_duration": block_fn.total_runtime / block_fn.total_runs,
        }

    async def create_limiter(self):
        self.limiter = (
            None
            if self.max_threads == 40
            else CapacityLimiter(total_tokens=self.max_threads)
        )

    def get_config(self):
        return {"type": "column"}

    def get_config_file(self):
        config = {
            "version": routes.VERSION,
            "mode": self.mode,
            "dev_mode": self.dev_mode,
            "components": [],
            "theme": self.theme,
            "css": self.css,
            "title": self.title or "Gradio",
            "is_space": self.is_space,
            "enable_queue": getattr(self, "enable_queue", False),  # launch attributes
            "show_error": getattr(self, "show_error", False),
            "show_api": self.show_api,
        }

        def getLayout(block):
            if not isinstance(block, BlockContext):
                return {"id": block._id}
            children_layout = []
            for child in block.children:
                children_layout.append(getLayout(child))
            return {"id": block._id, "children": children_layout}

        config["layout"] = getLayout(self)

        for _id, block in self.blocks.items():
            config["components"].append(
                {
                    "id": _id,
                    "type": (block.get_block_name()),
                    "props": utils.delete_none(block.get_config())
                    if hasattr(block, "get_config")
                    else {},
                }
            )
        config["dependencies"] = self.dependencies
        return config

    def __enter__(self):
        if Context.block is None:
            Context.root_block = self
        self.parent = Context.block
        Context.block = self
        return self

    def __exit__(self, *args):
        super().fill_expected_parents()
        Context.block = self.parent
        # Configure the load events before root_block is reset
        self.attach_load_events()
        if self.parent is None:
            Context.root_block = None
        else:
            self.parent.children.extend(self.children)
        self.config = self.get_config_file()
        self.app = routes.App.create_app(self)

    @class_or_instancemethod
    def load(
        self_or_cls,
        fn: Optional[Callable] = None,
        inputs: Optional[List[Component]] = None,
        outputs: Optional[List[Component]] = None,
        *,
        name: Optional[str] = None,
        src: Optional[str] = None,
        api_key: Optional[str] = None,
        alias: Optional[str] = None,
        _js: Optional[str] = None,
        every: None | int = None,
        **kwargs,
    ) -> Blocks | Dict[str, Any] | None:
        """
        For reverse compatibility reasons, this is both a class method and an instance
        method, the two of which, confusingly, do two completely different things.


        Class method: loads a demo from a Hugging Face Spaces repo and creates it locally and returns a block instance. Equivalent to gradio.Interface.load()


        Instance method: adds event that runs as soon as the demo loads in the browser. Example usage below.
        Parameters:
            name: Class Method - the name of the model (e.g. "gpt2"), can include the `src` as prefix (e.g. "models/gpt2")
            src: Class Method - the source of the model: `models` or `spaces` (or empty if source is provided as a prefix in `name`)
            api_key: Class Method - optional api key for use with Hugging Face Hub
            alias: Class Method - optional string used as the name of the loaded model instead of the default name
            fn: Instance Method - Callable function
            inputs: Instance Method - input list
            outputs: Instance Method - output list
            every: Run this event 'every' number of seconds. Interpreted in seconds. Queue must be enabled.
        Example:
            import gradio as gr
            import datetime
            with gr.Blocks() as demo:
                def get_time():
                    return datetime.datetime.now().time()
                dt = gr.Textbox(label="Current time")
                demo.load(get_time, inputs=None, outputs=dt)
            demo.launch()
        """
        # _js: Optional frontend js method to run before running 'fn'. Input arguments for js method are values of 'inputs' and 'outputs', return should be a list of values for output components.
        if isinstance(self_or_cls, type):
            if name is None:
                raise ValueError(
                    "Blocks.load() requires passing `name` as a keyword argument"
                )
            if fn is not None:
                kwargs["fn"] = fn
            if inputs is not None:
                kwargs["inputs"] = inputs
            if outputs is not None:
                kwargs["outputs"] = outputs
            return external.load_blocks_from_repo(name, src, api_key, alias, **kwargs)
        else:
            return self_or_cls.set_event_trigger(
                event_name="load",
                fn=fn,
                inputs=inputs,
                outputs=outputs,
                js=_js,
                no_target=True,
                every=every,
            )

    def clear(self):
        """Resets the layout of the Blocks object."""
        self.blocks = {}
        self.fns = []
        self.dependencies = []
        self.children = []
        return self

    @document()
    def queue(
        self,
        concurrency_count: int = 1,
        status_update_rate: float | str = "auto",
        client_position_to_load_data: int = 30,
        default_enabled: bool = True,
        api_open: bool = True,
        max_size: Optional[int] = None,
    ):
        """
        You can control the rate of processed requests by creating a queue. This will allow you to set the number of requests to be processed at one time, and will let users know their position in the queue.
        Parameters:
            concurrency_count: Number of worker threads that will be processing requests concurrently.
            status_update_rate: If "auto", Queue will send status estimations to all clients whenever a job is finished. Otherwise Queue will send status at regular intervals set by this parameter as the number of seconds.
            client_position_to_load_data: Once a client's position in Queue is less that this value, the Queue will collect the input data from the client. You may make this smaller if clients can send large volumes of data, such as video, since the queued data is stored in memory.
            default_enabled: If True, all event listeners will use queueing by default.
            api_open: If True, the REST routes of the backend will be open, allowing requests made directly to those endpoints to skip the queue.
            max_size: The maximum number of events the queue will store at any given moment.
        Example:
            demo = gr.Interface(gr.Textbox(), gr.Image(), image_generator)
            demo.queue(concurrency_count=3)
            demo.launch()
        """
        self.enable_queue = default_enabled
        self.api_open = api_open
        self._queue = queue.Queue(
            live_updates=status_update_rate == "auto",
            concurrency_count=concurrency_count,
            data_gathering_start=client_position_to_load_data,
            update_intervals=status_update_rate if status_update_rate != "auto" else 1,
            max_size=max_size,
            blocks_dependencies=self.dependencies,
        )
        self.config = self.get_config_file()
        return self

    def launch(
        self,
        inline: bool = None,
        inbrowser: bool = False,
        share: Optional[bool] = None,
        debug: bool = False,
        enable_queue: bool = None,
        max_threads: int = 40,
        auth: Optional[Callable | Tuple[str, str] | List[Tuple[str, str]]] = None,
        auth_message: Optional[str] = None,
        prevent_thread_lock: bool = False,
        show_error: bool = False,
        server_name: Optional[str] = None,
        server_port: Optional[int] = None,
        show_tips: bool = False,
        height: int = 500,
        width: int = 900,
        encrypt: bool = False,
        favicon_path: Optional[str] = None,
        ssl_keyfile: Optional[str] = None,
        ssl_certfile: Optional[str] = None,
        ssl_keyfile_password: Optional[str] = None,
        quiet: bool = False,
        show_api: bool = True,
        _frontend: bool = True,
    ) -> Tuple[FastAPI, str, str]:
        """
        Launches a simple web server that serves the demo. Can also be used to create a
        public link used by anyone to access the demo from their browser by setting share=True.

        Parameters:
            inline: whether to display in the interface inline in an iframe. Defaults to True in python notebooks; False otherwise.
            inbrowser: whether to automatically launch the interface in a new tab on the default browser.
            share: whether to create a publicly shareable link for the interface. Creates an SSH tunnel to make your UI accessible from anywhere. If not provided, it is set to False by default every time, except when running in Google Colab. When localhost is not accessible (e.g. Google Colab), setting share=False is not supported.
            debug: if True, blocks the main thread from running. If running in Google Colab, this is needed to print the errors in the cell output.
            auth: If provided, username and password (or list of username-password tuples) required to access interface. Can also provide function that takes username and password and returns True if valid login.
            auth_message: If provided, HTML message provided on login page.
            prevent_thread_lock: If True, the interface will block the main thread while the server is running.
            show_error: If True, any errors in the interface will be displayed in an alert modal and printed in the browser console log
            server_port: will start gradio app on this port (if available). Can be set by environment variable GRADIO_SERVER_PORT. If None, will search for an available port starting at 7860.
            server_name: to make app accessible on local network, set this to "0.0.0.0". Can be set by environment variable GRADIO_SERVER_NAME. If None, will use "127.0.0.1".
            show_tips: if True, will occasionally show tips about new Gradio features
            enable_queue: DEPRECATED (use .queue() method instead.) if True, inference requests will be served through a queue instead of with parallel threads. Required for longer inference times (> 1min) to prevent timeout. The default option in HuggingFace Spaces is True. The default option elsewhere is False.
            max_threads: allow up to `max_threads` to be processed in parallel. The default is inherited from the starlette library (currently 40).
            width: The width in pixels of the iframe element containing the interface (used if inline=True)
            height: The height in pixels of the iframe element containing the interface (used if inline=True)
            encrypt: If True, flagged data will be encrypted by key provided by creator at launch
            favicon_path: If a path to a file (.png, .gif, or .ico) is provided, it will be used as the favicon for the web page.
            ssl_keyfile: If a path to a file is provided, will use this as the private key file to create a local server running on https.
            ssl_certfile: If a path to a file is provided, will use this as the signed certificate for https. Needs to be provided if ssl_keyfile is provided.
            ssl_keyfile_password: If a password is provided, will use this with the ssl certificate for https.
            quiet: If True, suppresses most print statements.
            show_api: If True, shows the api docs in the footer of the app. Default True. If the queue is enabled, then api_open parameter of .queue() will determine if the api docs are shown, independent of the value of show_api.
        Returns:
            app: FastAPI app object that is running the demo
            local_url: Locally accessible link to the demo
            share_url: Publicly accessible link to the demo (if share=True, otherwise None)
        Example:
            import gradio as gr
            def reverse(text):
                return text[::-1]
            demo = gr.Interface(reverse, "text", "text")
            demo.launch(share=True, auth=("username", "password"))
        """
        self.dev_mode = False
        if (
            auth
            and not callable(auth)
            and not isinstance(auth[0], tuple)
            and not isinstance(auth[0], list)
        ):
            auth = [auth]
        self.auth = auth
        self.auth_message = auth_message
        self.show_tips = show_tips
        self.show_error = show_error
        self.height = height
        self.width = width
        self.favicon_path = favicon_path
        if enable_queue is not None:
            self.enable_queue = enable_queue
            warnings.warn(
                "The `enable_queue` parameter has been deprecated. Please use the `.queue()` method instead.",
                DeprecationWarning,
            )

        if self.is_space:
            self.enable_queue = self.enable_queue is not False
        else:
            self.enable_queue = self.enable_queue is True
        if self.enable_queue and not hasattr(self, "_queue"):
            self.queue()
        self.show_api = self.api_open if self.enable_queue else show_api

        for dep in self.dependencies:
            for i in dep["cancels"]:
                if not self.queue_enabled_for_fn(i):
                    raise ValueError(
                        "In order to cancel an event, the queue for that event must be enabled! "
                        "You may get this error by either 1) passing a function that uses the yield keyword "
                        "into an interface without enabling the queue or 2) defining an event that cancels "
                        "another event without enabling the queue. Both can be solved by calling .queue() "
                        "before .launch()"
                    )
            if dep["batch"] and (
                dep["queue"] is False
                or (dep["queue"] is None and not self.enable_queue)
            ):
                raise ValueError("In order to use batching, the queue must be enabled.")

        self.config = self.get_config_file()
        self.share = share
        self.encrypt = encrypt
        self.max_threads = max(
            self._queue.max_thread_count if self.enable_queue else 0, max_threads
        )
        if self.encrypt:
            self.encryption_key = encryptor.get_key(
                getpass.getpass("Enter key for encryption: ")
            )

        if self.is_running:
            self.server_app.launchable = self
            if not (quiet):
                print(
                    "Rerunning server... use `close()` to stop if you need to change `launch()` parameters.\n----"
                )
        else:
            server_name, server_port, local_url, app, server = networking.start_server(
                self,
                server_name,
                server_port,
                ssl_keyfile,
                ssl_certfile,
                ssl_keyfile_password,
            )
            self.server_name = server_name
            self.local_url = local_url
            self.server_port = server_port
            self.server_app = app
            self.server = server
            self.is_running = True
            self.protocol = "https" if self.local_url.startswith("https") else "http"

            if self.enable_queue:
                self._queue.set_url(self.local_url)

            # Cannot run async functions in background other than app's scope.
            # Workaround by triggering the app endpoint
            requests.get(f"{self.local_url}startup-events")

            if self.enable_queue:
                if self.auth is not None or self.encrypt:
                    raise ValueError(
                        "Cannot queue with encryption or authentication enabled."
                    )
        utils.launch_counter()

        # If running in a colab or not able to access localhost,
        # a shareable link must be created.
        is_colab = utils.colab_check()
        if is_colab or (_frontend and not networking.url_ok(self.local_url)):
            if not self.share:
                raise ValueError(
                    "When running in Google Colab or when localhost is not accessible, a shareable link must be created. Please set share=True."
                )
            if is_colab and not quiet:
                if debug:
                    print(strings.en["COLAB_DEBUG_TRUE"])
                else:
                    print(strings.en["COLAB_DEBUG_FALSE"])
        else:
            print(
                strings.en["RUNNING_LOCALLY_SEPARATED"].format(
                    self.protocol, self.server_name, self.server_port
                )
            )
        if is_colab and self.requires_permissions:
            print(strings.en["MEDIA_PERMISSIONS_IN_COLAB"])

        if self.share:
            if self.is_space:
                raise RuntimeError("Share is not supported when you are in Spaces")
            try:
                if self.share_url is None:
                    print(
                        "\nSetting up a public link... we've recently upgraded the "
                        "way public links are generated. But if you encounter any"
                        "issues, please try with gradio <= 3.7.\n"
                    )
                    self.share_url = networking.setup_tunnel(
                        self.server_name, self.server_port
                    )
                print(strings.en["SHARE_LINK_DISPLAY"].format(self.share_url))
                if not (quiet):
                    print(strings.en["SHARE_LINK_MESSAGE"])
            except RuntimeError:
                if self.analytics_enabled:
                    utils.error_analytics(self.ip_address, "Not able to set up tunnel")
                self.share_url = None
                self.share = False
                print(strings.en["COULD_NOT_GET_SHARE_LINK"])
        else:
            if not (quiet):
                print(strings.en["PUBLIC_SHARE_TRUE"])
            self.share_url = None

        if inbrowser:
            link = self.share_url if self.share else self.local_url
            webbrowser.open(link)

        # Check if running in a Python notebook in which case, display inline
        if inline is None:
            inline = utils.ipython_check() and (auth is None)
        if inline:
            if auth is not None:
                print(
                    "Warning: authentication is not supported inline. Please"
                    "click the link to access the interface in a new tab."
                )
            try:
                from IPython.display import HTML, display  # type: ignore

                if self.share:
                    while not networking.url_ok(self.share_url):
                        time.sleep(1)
                    display(
                        HTML(
                            f'<div><iframe src="{self.share_url}" width="{self.width}" height="{self.height}" allow="autoplay; camera; microphone; clipboard-read; clipboard-write;" frameborder="0" allowfullscreen></iframe></div>'
                        )
                    )
                else:
                    display(
                        HTML(
                            f'<div><iframe src="{self.local_url}" width="{self.width}" height="{self.height}" allow="autoplay; camera; microphone; clipboard-read; clipboard-write;" frameborder="0" allowfullscreen></iframe></div>'
                        )
                    )
            except ImportError:
                pass

        if getattr(self, "analytics_enabled", False):
            data = {
                "launch_method": "browser" if inbrowser else "inline",
                "is_google_colab": is_colab,
                "is_sharing_on": self.share,
                "share_url": self.share_url,
                "ip_address": self.ip_address,
                "enable_queue": self.enable_queue,
                "show_tips": self.show_tips,
                "server_name": server_name,
                "server_port": server_port,
                "is_spaces": self.is_space,
                "mode": self.mode,
            }
            utils.launch_analytics(data)

        utils.show_tip(self)

        # Block main thread if debug==True
        if debug or int(os.getenv("GRADIO_DEBUG", 0)) == 1:
            self.block_thread()
        # Block main thread if running in a script to stop script from exiting
        is_in_interactive_mode = bool(getattr(sys, "ps1", sys.flags.interactive))

        if not prevent_thread_lock and not is_in_interactive_mode:
            self.block_thread()

        return self.server_app, self.local_url, self.share_url

    def integrate(
        self,
        comet_ml: comet_ml.Experiment = None,
        wandb: ModuleType("wandb") = None,
        mlflow: ModuleType("mlflow") = None,
    ) -> None:
        """
        A catch-all method for integrating with other libraries. This method should be run after launch()
        Parameters:
            comet_ml: If a comet_ml Experiment object is provided, will integrate with the experiment and appear on Comet dashboard
            wandb: If the wandb module is provided, will integrate with it and appear on WandB dashboard
            mlflow: If the mlflow module  is provided, will integrate with the experiment and appear on ML Flow dashboard
        """
        analytics_integration = ""
        if comet_ml is not None:
            analytics_integration = "CometML"
            comet_ml.log_other("Created from", "Gradio")
            if self.share_url is not None:
                comet_ml.log_text("gradio: " + self.share_url)
                comet_ml.end()
            else:
                comet_ml.log_text("gradio: " + self.local_url)
                comet_ml.end()
        if wandb is not None:
            analytics_integration = "WandB"
            if self.share_url is not None:
                wandb.log(
                    {
                        "Gradio panel": wandb.Html(
                            '<iframe src="'
                            + self.share_url
                            + '" width="'
                            + str(self.width)
                            + '" height="'
                            + str(self.height)
                            + '" frameBorder="0"></iframe>'
                        )
                    }
                )
            else:
                print(
                    "The WandB integration requires you to "
                    "`launch(share=True)` first."
                )
        if mlflow is not None:
            analytics_integration = "MLFlow"
            if self.share_url is not None:
                mlflow.log_param("Gradio Interface Share Link", self.share_url)
            else:
                mlflow.log_param("Gradio Interface Local Link", self.local_url)
        if self.analytics_enabled and analytics_integration:
            data = {"integration": analytics_integration}
            utils.integration_analytics(data)

    def close(self, verbose: bool = True) -> None:
        """
        Closes the Interface that was launched and frees the port.
        """
        try:
            if self.enable_queue:
                self._queue.close()
            self.server.close()
            self.is_running = False
            if verbose:
                print("Closing server running on port: {}".format(self.server_port))
        except (AttributeError, OSError):  # can't close if not running
            pass

    def block_thread(
        self,
    ) -> None:
        """Block main thread until interrupted by user."""
        try:
            while True:
                time.sleep(0.1)
        except (KeyboardInterrupt, OSError):
            try:
                _ = BACKGROUND_TUNNEL_EXCEPTIONS.get_nowait()
                print("Exception occurred in tunnel connection... closing server.")
            except EmptyQueueException:
                print("Keyboard interruption in main thread... closing server.")
            self.server.close()

    def attach_load_events(self):
        """Add a load event for every component whose initial value should be randomized."""

        for component in Context.root_block.blocks.values():
            if (
                isinstance(component, components.IOComponent)
                and component.attach_load_event
            ):
                # Use set_event_trigger to avoid ambiguity between load class/instance method
                self.set_event_trigger(
                    "load",
                    component.load_fn,
                    None,
                    component,
                    no_target=True,
                    queue=False,
                )

    def startup_events(self):
        """Events that should be run when the app containing this block starts up."""
        if self.enable_queue:
            utils.run_coro_in_background(self._queue.start)
        utils.run_coro_in_background(self.create_limiter)

    def queue_enabled_for_fn(self, fn_index: int):
        if self.dependencies[fn_index]["queue"] is None:
            return self.enable_queue
        return self.dependencies[fn_index]["queue"]<|MERGE_RESOLUTION|>--- conflicted
+++ resolved
@@ -10,10 +10,7 @@
 import time
 import warnings
 import webbrowser
-<<<<<<< HEAD
 from queue import Empty as EmptyQueueException  # not to be confused with gradio.queue
-=======
->>>>>>> 36e383a9
 from types import ModuleType
 from typing import (
     TYPE_CHECKING,
@@ -50,10 +47,7 @@
     set_documentation_group,
 )
 from gradio.exceptions import DuplicateBlockError
-<<<<<<< HEAD
 from gradio.tunneling import BACKGROUND_TUNNEL_EXCEPTIONS
-from gradio.utils import component_or_layout_class, delete_none, get_cancel_function
-=======
 from gradio.utils import (
     check_function_inputs_match,
     component_or_layout_class,
@@ -61,7 +55,6 @@
     get_cancel_function,
     get_continuous_fn,
 )
->>>>>>> 36e383a9
 
 set_documentation_group("blocks")
 

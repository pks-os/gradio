--- conflicted
+++ resolved
@@ -2188,12 +2188,8 @@
         auth_dependency: Callable[[fastapi.Request], str | None] | None = None,
         max_file_size: str | int | None = None,
         _frontend: bool = True,
-<<<<<<< HEAD
-        enable_monitoring: bool = False,
+        enable_monitoring: bool | None = None,
         strict_cors: bool = True,
-=======
-        enable_monitoring: bool | None = None,
->>>>>>> 360350cf
     ) -> tuple[FastAPI, str, str]:
         """
         Launches a simple web server that serves the demo. Can also be used to create a
@@ -2229,11 +2225,8 @@
             share_server_protocol: Use this to specify the protocol to use for the share links. Defaults to "https", unless a custom share_server_address is provided, in which case it defaults to "http". If you are using a custom share_server_address and want to use https, you must set this to "https".
             auth_dependency: A function that takes a FastAPI request and returns a string user ID or None. If the function returns None for a specific request, that user is not authorized to access the app (they will see a 401 Unauthorized response). To be used with external authentication systems like OAuth. Cannot be used with `auth`.
             max_file_size: The maximum file size in bytes that can be uploaded. Can be a string of the form "<value><unit>", where value is any positive integer and unit is one of "b", "kb", "mb", "gb", "tb". If None, no limit is set.
-<<<<<<< HEAD
             strict_cors: If True, prevents external domains from making requests to a Gradio server running on localhost. If False, allows requests to localhost that originate from localhost but also, crucially, from "null". This parameter should normally be True to prevent CSRF attacks but may need to be False when embedding a *locally-running Gradio app* using web components.
-=======
             enable_monitoring: Enables traffic monitoring of the app through the /monitoring endpoint. By default is None, which enables this endpoint. If explicitly True, will also print the monitoring URL to the console. If False, will disable monitoring altogether.
->>>>>>> 360350cf
         Returns:
             app: FastAPI app object that is running the demo
             local_url: Locally accessible link to the demo

--- conflicted
+++ resolved
@@ -489,10 +489,7 @@
         queue: bool | None = None,
         scroll_to_output: bool = False,
         show_api: bool = True,
-<<<<<<< HEAD
         renderable: Renderable | None = None,
-=======
->>>>>>> 96c1414f
     ):
         self.fn = fn
         self.inputs = inputs
@@ -528,11 +525,8 @@
             or inspect.isasyncgenfunction(self.fn)
             or bool(self.every)
         )
-<<<<<<< HEAD
         self.renderable = renderable
 
-=======
->>>>>>> 96c1414f
         self.spaces_auto_wrap()
 
     def spaces_auto_wrap(self):
@@ -579,10 +573,7 @@
             "trigger_mode": self.trigger_mode,
             "show_api": self.show_api,
             "zerogpu": self.zero_gpu,
-<<<<<<< HEAD
             "is_render": self.renderable is not None,
-=======
->>>>>>> 96c1414f
         }
 
 
@@ -645,7 +636,6 @@
         self.blocks: dict[int, Component | Block] = {}
         self.fns: list[BlockFunction] = []
 
-<<<<<<< HEAD
     def get_config(self, renderable: Renderable | None = None):
         config = {}
 
@@ -653,12 +643,6 @@
 
         def get_layout(block: Block):
             rendered_ids.append(block._id)
-=======
-    def get_config(self):
-        config = {}
-
-        def get_layout(block):
->>>>>>> 96c1414f
             if not isinstance(block, BlockContext):
                 return {"id": block._id}
             children_layout = []
@@ -666,7 +650,6 @@
                 children_layout.append(get_layout(child))
             return {"id": block._id, "children": children_layout}
 
-<<<<<<< HEAD
         if renderable:
             root_block = self.blocks[renderable.column_id]
         else:
@@ -677,12 +660,6 @@
         for _id, block in self.blocks.items():
             if renderable and _id not in rendered_ids:
                 continue
-=======
-        config["layout"] = get_layout(self.root_block)
-
-        config["components"] = []
-        for _id, block in self.blocks.items():
->>>>>>> 96c1414f
             props = block.get_config() if hasattr(block, "get_config") else {}
             block_config = {
                 "id": _id,
@@ -692,11 +669,8 @@
                 "component_class_id": getattr(block, "component_class_id", None),
                 "key": block.key,
             }
-<<<<<<< HEAD
             if renderable:
                 block_config["renderable"] = renderable._id
-=======
->>>>>>> 96c1414f
             if not block.skip_api:
                 block_config["api_info"] = block.api_info()  # type: ignore
                 # .example_inputs() has been renamed .example_payload() but
@@ -887,11 +861,7 @@
         return self.default_config.blocks
 
     @blocks.setter
-<<<<<<< HEAD
-    def name(self, value: dict[int, Component | Block]):
-=======
     def blocks(self, value: dict[int, Component | Block]):
->>>>>>> 96c1414f
         self.default_config.blocks = value
 
     @property
@@ -1167,10 +1137,7 @@
         concurrency_limit: int | None | Literal["default"] = "default",
         concurrency_id: str | None = None,
         show_api: bool = True,
-<<<<<<< HEAD
         renderable: Renderable | None = None,
-=======
->>>>>>> 96c1414f
     ) -> tuple[BlockFunction, int]:
         """
         Adds an event to the component's dependencies.
@@ -1319,10 +1286,7 @@
             queue=queue,
             scroll_to_output=scroll_to_output,
             show_api=show_api,
-<<<<<<< HEAD
             renderable=renderable,
-=======
->>>>>>> 96c1414f
         )
 
         self.fns.append(block_fn)
@@ -1343,19 +1307,11 @@
                         "At least one block in this Blocks has already been rendered."
                     )
 
-<<<<<<< HEAD
             root_context.blocks.update(self.blocks)
             dependency_offset = len(root_context.fns)
             existing_api_names = [
                 dep.api_name
                 for dep in root_context.fns
-=======
-            Context.root_block.blocks.update(self.blocks)
-            dependency_offset = len(Context.root_block.fns)
-            existing_api_names = [
-                dep.api_name
-                for dep in Context.root_block.fns
->>>>>>> 96c1414f
                 if isinstance(dep.api_name, str)
             ]
             for dependency in self.fns:
@@ -1375,7 +1331,6 @@
                 # events in the backend
                 if dependency.cancels:
                     updated_cancels = [
-<<<<<<< HEAD
                         root_context.fns[i].get_config() for i in dependency.cancels
                     ]
                     dependency.fn = get_cancel_function(updated_cancels)[0]
@@ -1386,18 +1341,6 @@
         render_context = get_render_context()
         if render_context is not None:
             render_context.children.extend(self.children)
-=======
-                        Context.root_block.fns[i].get_config()
-                        for i in dependency.cancels
-                    ]
-                    dependency.fn = get_cancel_function(updated_cancels)[0]
-                Context.root_block.fns.append(dependency)
-            Context.root_block.temp_file_sets.extend(self.temp_file_sets)
-            Context.root_block.proxy_urls.update(self.proxy_urls)
-
-        if Context.block is not None:
-            Context.block.children.extend(self.children)
->>>>>>> 96c1414f
         return self
 
     def is_callable(self, fn_index: int = 0) -> bool:

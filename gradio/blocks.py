from __future__ import annotations

import copy
import inspect
import json
import os
import random
import secrets
import sys
import threading
import time
import warnings
import webbrowser
from abc import abstractmethod
from collections import defaultdict
from pathlib import Path
from types import ModuleType
from typing import TYPE_CHECKING, Any, AsyncIterator, Callable, Literal, cast

import anyio
import requests
from anyio import CapacityLimiter
from gradio_client import utils as client_utils
from gradio_client.documentation import document, set_documentation_group

from gradio import (
    analytics,
    components,
    external,
    networking,
    queueing,
    routes,
    strings,
    themes,
    utils,
    wasm_utils,
)
from gradio.context import Context
from gradio.data_classes import GradioModel, GradioRootModel
from gradio.deprecation import check_deprecated_parameters, warn_deprecation
from gradio.exceptions import (
    DuplicateBlockError,
    InvalidApiNameError,
    InvalidBlockError,
)
from gradio.helpers import EventData, create_tracker, skip, special_args
from gradio.themes import Default as DefaultTheme
from gradio.themes import ThemeClass as Theme
from gradio.tunneling import (
    BINARY_FILENAME,
    BINARY_FOLDER,
    BINARY_PATH,
    BINARY_URL,
    CURRENT_TUNNELS,
)
from gradio.utils import (
    GRADIO_VERSION,
    TupleNoPrint,
    check_function_inputs_match,
    component_or_layout_class,
    concurrency_count_warning,
    delete_none,
    get_cancel_function,
    get_continuous_fn,
)

try:
    import spaces  # type: ignore
except Exception:
    spaces = None

set_documentation_group("blocks")

if TYPE_CHECKING:  # Only import for type checking (is False at runtime).
    from fastapi.applications import FastAPI

    from gradio.components import Component

BUILT_IN_THEMES: dict[str, Theme] = {
    t.name: t
    for t in [
        themes.Base(),
        themes.Default(),
        themes.Monochrome(),
        themes.Soft(),
        themes.Glass(),
    ]
}


class Block:
    def __init__(
        self,
        *,
        render: bool = True,
        elem_id: str | None = None,
        elem_classes: list[str] | str | None = None,
        visible: bool = True,
        root_url: str | None = None,  # URL that is prepended to all file paths
        _skip_init_processing: bool = False,  # Used for loading from Spaces
        **kwargs,
    ):
        self._id = Context.id
        Context.id += 1
        self.visible = visible
        self.elem_id = elem_id
        self.elem_classes = (
            [elem_classes] if isinstance(elem_classes, str) else elem_classes
        )
        self.root_url = root_url
        self.share_token = secrets.token_urlsafe(32)
        self._skip_init_processing = _skip_init_processing
        self.parent: BlockContext | None = None
        self.is_rendered: bool = False

        if render:
            self.render()
        check_deprecated_parameters(self.__class__.__name__, kwargs=kwargs)

    @property
    def skip_api(self):
        return False

    def render(self):
        """
        Adds self into appropriate BlockContext
        """
        if Context.root_block is not None and self._id in Context.root_block.blocks:
            raise DuplicateBlockError(
                f"A block with id: {self._id} has already been rendered in the current Blocks."
            )
        if Context.block is not None:
            Context.block.add(self)
        if Context.root_block is not None:
            Context.root_block.blocks[self._id] = self
            self.is_rendered = True
            if isinstance(self, components.Component):
                Context.root_block.temp_file_sets.append(self.temp_files)
        return self

    def unrender(self):
        """
        Removes self from BlockContext if it has been rendered (otherwise does nothing).
        Removes self from the layout and collection of blocks, but does not delete any event triggers.
        """
        if Context.block is not None:
            try:
                Context.block.children.remove(self)
            except ValueError:
                pass
        if Context.root_block is not None:
            try:
                del Context.root_block.blocks[self._id]
                self.is_rendered = False
            except KeyError:
                pass
        return self

    def get_block_name(self) -> str:
        """
        Gets block's class name.

        If it is template component it gets the parent's class name.

        @return: class name
        """
        return (
            self.__class__.__base__.__name__.lower()
            if hasattr(self, "is_template")
            else self.__class__.__name__.lower()
        )

    def get_expected_parent(self) -> type[BlockContext] | None:
        return None

    def set_event_trigger(
        self,
        event_name: str,
        fn: Callable | None,
        inputs: Component | list[Component] | set[Component] | None,
        outputs: Component | list[Component] | None,
        preprocess: bool = True,
        postprocess: bool = True,
        scroll_to_output: bool = False,
        show_progress: str = "full",
        api_name: str | None | Literal[False] = None,
        js: str | None = None,
        no_target: bool = False,
        queue: bool | None = None,
        batch: bool = False,
        max_batch_size: int = 4,
        cancels: list[int] | None = None,
        every: float | None = None,
        collects_event_data: bool | None = None,
        trigger_after: int | None = None,
        trigger_only_on_success: bool = False,
    ) -> tuple[dict[str, Any], int]:
        """
        Adds an event to the component's dependencies.
        Parameters:
            event_name: event name
            fn: Callable function
            inputs: input list
            outputs: output list
            preprocess: whether to run the preprocess methods of components
            postprocess: whether to run the postprocess methods of components
            scroll_to_output: whether to scroll to output of dependency on trigger
            show_progress: whether to show progress animation while running.
            api_name: defines how the endpoint appears in the API docs. Can be a string, None, or False. If False, the endpoint will not be exposed in the api docs. If set to None, the endpoint will be exposed in the api docs as an unnamed endpoint, although this behavior will be changed in Gradio 4.0. If set to a string, the endpoint will be exposed in the api docs with the given name.
            js: Experimental parameter (API may change): Optional frontend js method to run before running 'fn'. Input arguments for js method are values of 'inputs' and 'outputs', return should be a list of values for output components
            no_target: if True, sets "targets" to [], used for Blocks "load" event
            queue: If True, will place the request on the queue, if the queue has been enabled. If False, will not put this event on the queue, even if the queue has been enabled. If None, will use the queue setting of the gradio app.
            batch: whether this function takes in a batch of inputs
            max_batch_size: the maximum batch size to send to the function
            cancels: a list of other events to cancel when this event is triggered. For example, setting cancels=[click_event] will cancel the click_event, where click_event is the return value of another components .click method.
            every: Run this event 'every' number of seconds while the client connection is open. Interpreted in seconds. Queue must be enabled.
            collects_event_data: whether to collect event data for this event
            trigger_after: if set, this event will be triggered after 'trigger_after' function index
            trigger_only_on_success: if True, this event will only be triggered if the previous event was successful (only applies if `trigger_after` is set)
        Returns: dependency information, dependency index
        """
        # Support for singular parameter
        if isinstance(inputs, set):
            inputs_as_dict = True
            inputs = sorted(inputs, key=lambda x: x._id)
        else:
            inputs_as_dict = False
            if inputs is None:
                inputs = []
            elif not isinstance(inputs, list):
                inputs = [inputs]

        if isinstance(outputs, set):
            outputs = sorted(outputs, key=lambda x: x._id)
        else:
            if outputs is None:
                outputs = []
            elif not isinstance(outputs, list):
                outputs = [outputs]

        if fn is not None and not cancels:
            check_function_inputs_match(fn, inputs, inputs_as_dict)

        if Context.root_block is None:
            raise AttributeError(
                f"{event_name}() and other events can only be called within a Blocks context."
            )
        if every is not None and every <= 0:
            raise ValueError("Parameter every must be positive or None")
        if every and batch:
            raise ValueError(
                f"Cannot run {event_name} event in a batch and every {every} seconds. "
                "Either batch is True or every is non-zero but not both."
            )

        if every and fn:
            fn = get_continuous_fn(fn, every)
        elif every:
            raise ValueError("Cannot set a value for `every` without a `fn`.")

        _, progress_index, event_data_index = (
            special_args(fn) if fn else (None, None, None)
        )
        Context.root_block.fns.append(
            BlockFunction(
                fn,
                inputs,
                outputs,
                preprocess,
                postprocess,
                inputs_as_dict,
                progress_index is not None,
            )
        )
        if api_name is not None and api_name is not False:
            api_name_ = utils.append_unique_suffix(
                api_name, [dep["api_name"] for dep in Context.root_block.dependencies]
            )
            if api_name != api_name_:
                warnings.warn(f"api_name {api_name} already exists, using {api_name_}")
                api_name = api_name_

        if collects_event_data is None:
            collects_event_data = event_data_index is not None

        dependency = {
            "targets": [self._id] if not no_target else [],
            "trigger": event_name,
            "inputs": [block._id for block in inputs],
            "outputs": [block._id for block in outputs],
            "backend_fn": fn is not None,
            "js": js,
            "queue": False if fn is None else queue,
            "api_name": api_name,
            "scroll_to_output": False if utils.get_space() else scroll_to_output,
            "show_progress": show_progress,
            "every": every,
            "batch": batch,
            "max_batch_size": max_batch_size,
            "cancels": cancels or [],
            "types": {
                "continuous": bool(every),
                "generator": inspect.isgeneratorfunction(fn) or bool(every),
            },
            "collects_event_data": collects_event_data,
            "trigger_after": trigger_after,
            "trigger_only_on_success": trigger_only_on_success,
        }
        Context.root_block.dependencies.append(dependency)
        return dependency, len(Context.root_block.dependencies) - 1

    def get_config(self):
        return {
            "visible": self.visible,
            "elem_id": self.elem_id,
            "elem_classes": self.elem_classes,
            "root_url": self.root_url,
            "custom_component": False,
        }

    @staticmethod
    @abstractmethod
    def update(**kwargs) -> dict:
        return {}

    @classmethod
    def get_specific_update(cls, generic_update: dict[str, Any]) -> dict:
        generic_update = generic_update.copy()
        del generic_update["__type__"]
        specific_update = cls.update(**generic_update)
        return specific_update


class BlockContext(Block):
    def __init__(
        self,
        visible: bool = True,
        render: bool = True,
        **kwargs,
    ):
        """
        Parameters:
            visible: If False, this will be hidden but included in the Blocks config file (its visibility can later be updated).
            render: If False, this will not be included in the Blocks config file at all.
        """
        self.children: list[Block] = []
        Block.__init__(self, visible=visible, render=render, **kwargs)

    @property
    def skip_api(self):
        return True

    def add_child(self, child: Block):
        self.children.append(child)

    def __enter__(self):
        self.parent = Context.block
        Context.block = self
        return self

    def add(self, child: Block):
        child.parent = self
        self.children.append(child)

    def fill_expected_parents(self):
        children = []
        pseudo_parent = None
        for child in self.children:
            expected_parent = child.get_expected_parent()
            if not expected_parent or isinstance(self, expected_parent):
                pseudo_parent = None
                children.append(child)
            else:
                if pseudo_parent is not None and isinstance(
                    pseudo_parent, expected_parent
                ):
                    pseudo_parent.add_child(child)
                else:
                    pseudo_parent = expected_parent(render=False)
                    pseudo_parent.parent = self
                    children.append(pseudo_parent)
                    pseudo_parent.add_child(child)
                    if Context.root_block:
                        Context.root_block.blocks[pseudo_parent._id] = pseudo_parent
                child.parent = pseudo_parent
        self.children = children

    def __exit__(self, exc_type: type[BaseException] | None = None, *args):
        Context.block = self.parent
        if exc_type is not None:
            return
        if getattr(self, "allow_expected_parents", True):
            self.fill_expected_parents()

    def postprocess(self, y):
        """
        Any postprocessing needed to be performed on a block context.
        """
        return y


class BlockFunction:
    def __init__(
        self,
        fn: Callable | None,
        inputs: list[Component],
        outputs: list[Component],
        preprocess: bool,
        postprocess: bool,
        inputs_as_dict: bool,
        tracks_progress: bool = False,
    ):
        self.fn = fn
        self.inputs = inputs
        self.outputs = outputs
        self.preprocess = preprocess
        self.postprocess = postprocess
        self.tracks_progress = tracks_progress
        self.total_runtime = 0
        self.total_runs = 0
        self.inputs_as_dict = inputs_as_dict
        self.name = getattr(fn, "__name__", "fn") if fn is not None else None
        self.spaces_auto_wrap()

    def spaces_auto_wrap(self):
        if spaces is None:
            return
        if utils.get_space() is None:
            return
        self.fn = spaces.gradio_auto_wrap(self.fn)

    def __str__(self):
        return str(
            {
                "fn": self.name,
                "preprocess": self.preprocess,
                "postprocess": self.postprocess,
            }
        )

    def __repr__(self):
        return str(self)


def postprocess_update_dict(block: Block, update_dict: dict, postprocess: bool = True):
    """
    Converts a dictionary of updates into a format that can be sent to the frontend.
    E.g. {"__type__": "generic_update", "value": "2", "interactive": False}
    Into -> {"__type__": "update", "value": 2.0, "mode": "static"}

    Parameters:
        block: The Block that is being updated with this update dictionary.
        update_dict: The original update dictionary
        postprocess: Whether to postprocess the "value" key of the update dictionary.
    """
    if update_dict.get("__type__", "") == "generic_update":
        update_dict = block.get_specific_update(update_dict)
    if update_dict.get("value") is components._Keywords.NO_VALUE:
        update_dict.pop("value")
    interactive = update_dict.pop("interactive", None)
    if interactive is not None:
        update_dict["mode"] = "dynamic" if interactive else "static"
    prediction_value = delete_none(update_dict, skip_value=True)
    if "value" in prediction_value and postprocess:
        assert isinstance(
            block, components.Component
        ), f"Component {block.__class__} does not support value"
        prediction_value["value"] = block.postprocess(prediction_value["value"])
    return prediction_value


def convert_component_dict_to_list(
    outputs_ids: list[int], predictions: dict
) -> list | dict:
    """
    Converts a dictionary of component updates into a list of updates in the order of
    the outputs_ids and including every output component. Leaves other types of dictionaries unchanged.
    E.g. {"textbox": "hello", "number": {"__type__": "generic_update", "value": "2"}}
    Into -> ["hello", {"__type__": "generic_update"}, {"__type__": "generic_update", "value": "2"}]
    """
    keys_are_blocks = [isinstance(key, Block) for key in predictions]
    if all(keys_are_blocks):
        reordered_predictions = [skip() for _ in outputs_ids]
        for component, value in predictions.items():
            if component._id not in outputs_ids:
                raise ValueError(
                    f"Returned component {component} not specified as output of function."
                )
            output_index = outputs_ids.index(component._id)
            reordered_predictions[output_index] = value
        predictions = utils.resolve_singleton(reordered_predictions)
    elif any(keys_are_blocks):
        raise ValueError(
            "Returned dictionary included some keys as Components. Either all keys must be Components to assign Component values, or return a List of values to assign output values in order."
        )
    return predictions


@document("launch", "queue", "integrate", "load")
class Blocks(BlockContext):
    """
    Blocks is Gradio's low-level API that allows you to create more custom web
    applications and demos than Interfaces (yet still entirely in Python).


    Compared to the Interface class, Blocks offers more flexibility and control over:
    (1) the layout of components (2) the events that
    trigger the execution of functions (3) data flows (e.g. inputs can trigger outputs,
    which can trigger the next level of outputs). Blocks also offers ways to group
    together related demos such as with tabs.


    The basic usage of Blocks is as follows: create a Blocks object, then use it as a
    context (with the "with" statement), and then define layouts, components, or events
    within the Blocks context. Finally, call the launch() method to launch the demo.

    Example:
        import gradio as gr
        def update(name):
            return f"Welcome to Gradio, {name}!"

        with gr.Blocks() as demo:
            gr.Markdown("Start typing below and then click **Run** to see the output.")
            with gr.Row():
                inp = gr.Textbox(placeholder="What is your name?")
                out = gr.Textbox()
            btn = gr.Button("Run")
            btn.click(fn=update, inputs=inp, outputs=out)

        demo.launch()
    Demos: blocks_hello, blocks_flipper, blocks_speech_text_sentiment, generate_english_german, sound_alert
    Guides: blocks-and-event-listeners, controlling-layout, state-in-blocks, custom-CSS-and-JS, custom-interpretations-with-blocks, using-blocks-like-functions
    """

    def __init__(
        self,
        theme: Theme | str | None = None,
        analytics_enabled: bool | None = None,
        mode: str = "blocks",
        title: str = "Gradio",
        css: str | None = None,
        **kwargs,
    ):
        """
        Parameters:
            theme: a Theme object or a string representing a theme. If a string, will look for a built-in theme with that name (e.g. "soft" or "default"), or will attempt to load a theme from the HF Hub (e.g. "gradio/monochrome"). If None, will use the Default theme.
            analytics_enabled: whether to allow basic telemetry. If None, will use GRADIO_ANALYTICS_ENABLED environment variable or default to True.
            mode: a human-friendly name for the kind of Blocks or Interface being created.
            title: The tab title to display when this is opened in a browser window.
            css: custom css or path to custom css file to apply to entire Blocks
        """
        self.limiter = None
        if theme is None:
            theme = DefaultTheme()
        elif isinstance(theme, str):
            if theme.lower() in BUILT_IN_THEMES:
                theme = BUILT_IN_THEMES[theme.lower()]
            else:
                try:
                    theme = Theme.from_hub(theme)
                except Exception as e:
                    warnings.warn(f"Cannot load {theme}. Caught Exception: {str(e)}")
                    theme = DefaultTheme()
        if not isinstance(theme, Theme):
            warnings.warn("Theme should be a class loaded from gradio.themes")
            theme = DefaultTheme()
        self.theme: Theme = theme
        self.theme_css = theme._get_theme_css()
        self.stylesheets = theme._stylesheets
        self.encrypt = False
        self.share = False
        self.enable_queue = None
        self.max_threads = 40
        self.pending_streams = defaultdict(dict)
        self.show_error = True
        if css is not None and os.path.exists(css):
            with open(css) as css_file:
                self.css = css_file.read()
        else:
            self.css = css

        # For analytics_enabled and allow_flagging: (1) first check for
        # parameter, (2) check for env variable, (3) default to True/"manual"
        self.analytics_enabled = (
            analytics_enabled
            if analytics_enabled is not None
            else analytics.analytics_enabled()
        )
        if self.analytics_enabled:
            if not wasm_utils.IS_WASM:
                t = threading.Thread(target=analytics.version_check)
                t.start()
        else:
            os.environ["HF_HUB_DISABLE_TELEMETRY"] = "True"
        super().__init__(render=False, **kwargs)
        self.blocks: dict[int, Block] = {}
        self.fns: list[BlockFunction] = []
        self.dependencies = []
        self.mode = mode

        self.is_running = False
        self.local_url = None
        self.share_url = None
        self.width = None
        self.height = None
        self.api_open = True

        self.space_id = utils.get_space()
        self.favicon_path = None
        self.auth = None
        self.dev_mode = True
        self.app_id = random.getrandbits(64)
        self.temp_file_sets = []
        self.title = title
        self.show_api = True

        # Only used when an Interface is loaded from a config
        self.predict = None
        self.input_components = None
        self.output_components = None
        self.__name__ = None
        self.api_mode = None
        self.progress_tracking = None
        self.ssl_verify = True

        self.allowed_paths = []
        self.blocked_paths = []
        self.root_path = os.environ.get("GRADIO_ROOT_PATH", "")
        self.root_urls = set()

        if self.analytics_enabled:
            is_custom_theme = not any(
                self.theme.to_dict() == built_in_theme.to_dict()
                for built_in_theme in BUILT_IN_THEMES.values()
            )
            data = {
                "mode": self.mode,
                "custom_css": self.css is not None,
                "theme": self.theme.name,
                "is_custom_theme": is_custom_theme,
                "version": GRADIO_VERSION,
            }
            analytics.initiated_analytics(data)

    @classmethod
    def from_config(
        cls,
        config: dict,
        fns: list[Callable],
        root_url: str,
    ) -> Blocks:
        """
        Factory method that creates a Blocks from a config and list of functions. Used
        internally by the gradio.external.load() method.

        Parameters:
        config: a dictionary containing the configuration of the Blocks.
        fns: a list of functions that are used in the Blocks. Must be in the same order as the dependencies in the config.
        root_url: an external url to use as a root URL when serving files for components in the Blocks.
        """
        config = copy.deepcopy(config)
        components_config = config["components"]
        for component_config in components_config:
            # for backwards compatibility, extract style into props
            if "style" in component_config["props"]:
                component_config["props"].update(component_config["props"]["style"])
                del component_config["props"]["style"]
        theme = config.get("theme", "default")
        original_mapping: dict[int, Block] = {}
        root_urls = {root_url}

        def get_block_instance(id: int) -> Block:
            for block_config in components_config:
                if block_config["id"] == id:
                    break
            else:
                raise ValueError(f"Cannot find block with id {id}")
            cls = component_or_layout_class(block_config["type"])
            block_config["props"].pop("type", None)
            block_config["props"].pop("name", None)
            # If a Gradio app B is loaded into a Gradio app A, and B itself loads a
            # Gradio app C, then the root_urls of the components in A need to be the
            # URL of C, not B. The else clause below handles this case.
            if block_config["props"].get("root_url") is None:
                block_config["props"]["root_url"] = f"{root_url}/"
            else:
                root_urls.add(block_config["props"]["root_url"])
            # Any component has already processed its initial value, so we skip that step here
            block = cls(**block_config["props"], _skip_init_processing=True)
            return block

        def iterate_over_children(children_list):
            for child_config in children_list:
                id = child_config["id"]
                block = get_block_instance(id)

                original_mapping[id] = block

                children = child_config.get("children")
                if children is not None:
                    assert isinstance(
                        block, BlockContext
                    ), f"Invalid config, Block with id {id} has children but is not a BlockContext."
                    with block:
                        iterate_over_children(children)

        derived_fields = ["types"]

        with Blocks(theme=theme) as blocks:
            # ID 0 should be the root Blocks component
            original_mapping[0] = Context.root_block or blocks

            iterate_over_children(config["layout"]["children"])

            first_dependency = None

            # add the event triggers
            for dependency, fn in zip(config["dependencies"], fns):
                # We used to add a "fake_event" to the config to cache examples
                # without removing it. This was causing bugs in calling gr.load
                # We fixed the issue by removing "fake_event" from the config in examples.py
                # but we still need to skip these events when loading the config to support
                # older demos
                if dependency["trigger"] == "fake_event":
                    continue
                for field in derived_fields:
                    dependency.pop(field, None)
                targets = dependency.pop("targets")
                trigger = dependency.pop("trigger")
                dependency.pop("backend_fn")
                dependency.pop("documentation", None)
                dependency["inputs"] = [
                    original_mapping[i] for i in dependency["inputs"]
                ]
                dependency["outputs"] = [
                    original_mapping[o] for o in dependency["outputs"]
                ]
                dependency.pop("status_tracker", None)
                dependency["preprocess"] = False
                dependency["postprocess"] = False

                for target in targets:
                    dependency = original_mapping[target].set_event_trigger(
                        event_name=trigger, fn=fn, **dependency
                    )[0]
                    if first_dependency is None:
                        first_dependency = dependency

            # Allows some use of Interface-specific methods with loaded Spaces
            if first_dependency and Context.root_block:
                blocks.predict = [fns[0]]
                blocks.input_components = [
                    Context.root_block.blocks[i] for i in first_dependency["inputs"]
                ]
                blocks.output_components = [
                    Context.root_block.blocks[o] for o in first_dependency["outputs"]
                ]
                blocks.__name__ = "Interface"
                blocks.api_mode = True

        blocks.root_urls = root_urls
        return blocks

    def __str__(self):
        return self.__repr__()

    def __repr__(self):
        num_backend_fns = len([d for d in self.dependencies if d["backend_fn"]])
        repr = f"Gradio Blocks instance: {num_backend_fns} backend functions"
        repr += f"\n{'-' * len(repr)}"
        for d, dependency in enumerate(self.dependencies):
            if dependency["backend_fn"]:
                repr += f"\nfn_index={d}"
                repr += "\n inputs:"
                for input_id in dependency["inputs"]:
                    block = self.blocks[input_id]
                    repr += f"\n |-{block}"
                repr += "\n outputs:"
                for output_id in dependency["outputs"]:
                    block = self.blocks[output_id]
                    repr += f"\n |-{block}"
        return repr

    @property
    def expects_oauth(self):
        """Return whether the app expects user to authenticate via OAuth."""
        return any(
            isinstance(block, (components.LoginButton, components.LogoutButton))
            for block in self.blocks.values()
        )

    def render(self):
        if Context.root_block is not None:
            if self._id in Context.root_block.blocks:
                raise DuplicateBlockError(
                    f"A block with id: {self._id} has already been rendered in the current Blocks."
                )
            overlapping_ids = set(Context.root_block.blocks).intersection(self.blocks)
            for id in overlapping_ids:
                # State components are allowed to be reused between Blocks
                if not isinstance(self.blocks[id], components.State):
                    raise DuplicateBlockError(
                        "At least one block in this Blocks has already been rendered."
                    )

            Context.root_block.blocks.update(self.blocks)
            Context.root_block.fns.extend(self.fns)
            dependency_offset = len(Context.root_block.dependencies)
            for i, dependency in enumerate(self.dependencies):
                api_name = dependency["api_name"]
                if api_name is not None and api_name is not False:
                    api_name_ = utils.append_unique_suffix(
                        api_name,
                        [dep["api_name"] for dep in Context.root_block.dependencies],
                    )
                    if api_name != api_name_:
                        warnings.warn(
                            f"api_name {api_name} already exists, using {api_name_}"
                        )
                        dependency["api_name"] = api_name_
                dependency["cancels"] = [
                    c + dependency_offset for c in dependency["cancels"]
                ]
                if dependency.get("trigger_after") is not None:
                    dependency["trigger_after"] += dependency_offset
                # Recreate the cancel function so that it has the latest
                # dependency fn indices. This is necessary to properly cancel
                # events in the backend
                if dependency["cancels"]:
                    updated_cancels = [
                        Context.root_block.dependencies[i]
                        for i in dependency["cancels"]
                    ]
                    new_fn = BlockFunction(
                        get_cancel_function(updated_cancels)[0],
                        [],
                        [],
                        False,
                        True,
                        False,
                    )
                    Context.root_block.fns[dependency_offset + i] = new_fn
                Context.root_block.dependencies.append(dependency)
            Context.root_block.temp_file_sets.extend(self.temp_file_sets)
            Context.root_block.root_urls.update(self.root_urls)

        if Context.block is not None:
            Context.block.children.extend(self.children)
        return self

    def is_callable(self, fn_index: int = 0) -> bool:
        """Checks if a particular Blocks function is callable (i.e. not stateful or a generator)."""
        block_fn = self.fns[fn_index]
        dependency = self.dependencies[fn_index]

        if inspect.isasyncgenfunction(block_fn.fn):
            return False
        if inspect.isgeneratorfunction(block_fn.fn):
            return False
        for input_id in dependency["inputs"]:
            block = self.blocks[input_id]
            if getattr(block, "stateful", False):
                return False
        for output_id in dependency["outputs"]:
            block = self.blocks[output_id]
            if getattr(block, "stateful", False):
                return False

        return True

    def __call__(self, *inputs, fn_index: int = 0, api_name: str | None = None):
        """
        Allows Blocks objects to be called as functions. Supply the parameters to the
        function as positional arguments. To choose which function to call, use the
        fn_index parameter, which must be a keyword argument.

        Parameters:
        *inputs: the parameters to pass to the function
        fn_index: the index of the function to call (defaults to 0, which for Interfaces, is the default prediction function)
        api_name: The api_name of the dependency to call. Will take precedence over fn_index.
        """
        if api_name is not None:
            inferred_fn_index = next(
                (
                    i
                    for i, d in enumerate(self.dependencies)
                    if d.get("api_name") == api_name
                ),
                None,
            )
            if inferred_fn_index is None:
                raise InvalidApiNameError(
                    f"Cannot find a function with api_name {api_name}"
                )
            fn_index = inferred_fn_index
        if not (self.is_callable(fn_index)):
            raise ValueError(
                "This function is not callable because it is either stateful or is a generator. Please use the .launch() method instead to create an interactive user interface."
            )

        inputs = list(inputs)
        processed_inputs = self.serialize_data(fn_index, inputs)
        batch = self.dependencies[fn_index]["batch"]
        if batch:
            processed_inputs = [[inp] for inp in processed_inputs]

        outputs = client_utils.synchronize_async(
            self.process_api,
            fn_index=fn_index,
            inputs=processed_inputs,
            request=None,
            state={},
        )
        outputs = outputs["data"]

        if batch:
            outputs = [out[0] for out in outputs]

        processed_outputs = self.deserialize_data(fn_index, outputs)
        processed_outputs = utils.resolve_singleton(processed_outputs)

        return processed_outputs

    async def call_function(
        self,
        fn_index: int,
        processed_input: list[Any],
        iterator: AsyncIterator[Any] | None = None,
        requests: routes.Request | list[routes.Request] | None = None,
        event_id: str | None = None,
        event_data: EventData | None = None,
    ):
        """
        Calls function with given index and preprocessed input, and measures process time.
        Parameters:
            fn_index: index of function to call
            processed_input: preprocessed input to pass to function
            iterator: iterator to use if function is a generator
            requests: requests to pass to function
            event_id: id of event in queue
            event_data: data associated with event trigger
        """
        block_fn = self.fns[fn_index]
        assert block_fn.fn, f"function with index {fn_index} not defined."
        is_generating = False
        request = requests[0] if isinstance(requests, list) else requests
        start = time.time()
        fn = utils.get_function_with_locals(block_fn.fn, self, event_id)

        if iterator is None:  # If not a generator function that has already run
            if block_fn.inputs_as_dict:
                processed_input = [dict(zip(block_fn.inputs, processed_input))]

            processed_input, progress_index, _ = special_args(
                block_fn.fn, processed_input, request, event_data
            )
            progress_tracker = (
                processed_input[progress_index] if progress_index is not None else None
            )

            if progress_tracker is not None and progress_index is not None:
                progress_tracker, fn = create_tracker(
                    self, event_id, fn, progress_tracker.track_tqdm
                )
                processed_input[progress_index] = progress_tracker

            if inspect.iscoroutinefunction(fn):
                prediction = await fn(*processed_input)
            else:
                prediction = await anyio.to_thread.run_sync(
                    fn, *processed_input, limiter=self.limiter
                )
        else:
            prediction = None

        if inspect.isgeneratorfunction(fn) or inspect.isasyncgenfunction(fn):
            if not self.enable_queue:
                raise ValueError("Need to enable queue to use generators.")
            try:
                if iterator is None:
                    iterator = cast(AsyncIterator[Any], prediction)
                if inspect.isgenerator(iterator):
                    iterator = utils.SyncToAsyncIterator(iterator, self.limiter)
                prediction = await utils.async_iteration(iterator)
                is_generating = True
            except StopAsyncIteration:
                n_outputs = len(self.dependencies[fn_index].get("outputs"))
                prediction = (
                    components._Keywords.FINISHED_ITERATING
                    if n_outputs == 1
                    else (components._Keywords.FINISHED_ITERATING,) * n_outputs
                )
                iterator = None

        duration = time.time() - start

        return {
            "prediction": prediction,
            "duration": duration,
            "is_generating": is_generating,
            "iterator": iterator,
        }

    def serialize_data(self, fn_index: int, inputs: list[Any]) -> list[Any]:
        dependency = self.dependencies[fn_index]
        processed_input = []

        for i, input_id in enumerate(dependency["inputs"]):
            try:
                block = self.blocks[input_id]
            except KeyError as e:
                raise InvalidBlockError(
                    f"Input component with id {input_id} used in {dependency['trigger']}() event is not defined in this gr.Blocks context. You are allowed to nest gr.Blocks contexts, but there must be a gr.Blocks context that contains all components and events."
                ) from e
            assert isinstance(
                block, components.Component
            ), f"{block.__class__} Component with id {input_id} not a valid input component."
            serialized_input = block.serialize(inputs[i])
            processed_input.append(serialized_input)

        return processed_input

    def deserialize_data(self, fn_index: int, outputs: list[Any]) -> list[Any]:
        dependency = self.dependencies[fn_index]
        predictions = []

        for o, output_id in enumerate(dependency["outputs"]):
            try:
                block = self.blocks[output_id]
            except KeyError as e:
                raise InvalidBlockError(
                    f"Output component with id {output_id} used in {dependency['trigger']}() event not found in this gr.Blocks context. You are allowed to nest gr.Blocks contexts, but there must be a gr.Blocks context that contains all components and events."
                ) from e
            assert isinstance(
                block, components.Component
            ), f"{block.__class__} Component with id {output_id} not a valid output component."
            deserialized = block.deserialize(
                outputs[o],
                save_dir=block.DEFAULT_TEMP_DIR,
                root_url=block.root_url,
                hf_token=Context.hf_token,
            )
            predictions.append(deserialized)

        return predictions

    def validate_inputs(self, fn_index: int, inputs: list[Any]):
        block_fn = self.fns[fn_index]
        dependency = self.dependencies[fn_index]

        dep_inputs = dependency["inputs"]

        # This handles incorrect inputs when args are changed by a JS function
        # Only check not enough args case, ignore extra arguments (for now)
        # TODO: make this stricter?
        if len(inputs) < len(dep_inputs):
            name = (
                f" ({block_fn.name})"
                if block_fn.name and block_fn.name != "<lambda>"
                else ""
            )

            wanted_args = []
            received_args = []
            for input_id in dep_inputs:
                block = self.blocks[input_id]
                wanted_args.append(str(block))
            for inp in inputs:
                v = f'"{inp}"' if isinstance(inp, str) else str(inp)
                received_args.append(v)

            wanted = ", ".join(wanted_args)
            received = ", ".join(received_args)

            # JS func didn't pass enough arguments
            raise ValueError(
                f"""An event handler{name} didn't receive enough input values (needed: {len(dep_inputs)}, got: {len(inputs)}).
Check if the event handler calls a Javascript function, and make sure its return value is correct.
Wanted inputs:
    [{wanted}]
Received inputs:
    [{received}]"""
            )

    def preprocess_data(self, fn_index: int, inputs: list[Any], state: dict[int, Any]):
        block_fn = self.fns[fn_index]
        dependency = self.dependencies[fn_index]

        self.validate_inputs(fn_index, inputs)

        if block_fn.preprocess:
            processed_input = []
            for i, input_id in enumerate(dependency["inputs"]):
                try:
                    block = self.blocks[input_id]
                except KeyError as e:
                    raise InvalidBlockError(
                        f"Input component with id {input_id} used in {dependency['trigger']}() event not found in this gr.Blocks context. You are allowed to nest gr.Blocks contexts, but there must be a gr.Blocks context that contains all components and events."
                    ) from e
                assert isinstance(
                    block, components.Component
                ), f"{block.__class__} Component with id {input_id} not a valid input component."
                if getattr(block, "stateful", False):
                    processed_input.append(state.get(input_id))
                else:
                    processed_input.append(block.preprocess(inputs[i]))
        else:
            processed_input = inputs
        return processed_input

    def validate_outputs(self, fn_index: int, predictions: Any | list[Any]):
        block_fn = self.fns[fn_index]
        dependency = self.dependencies[fn_index]

        dep_outputs = dependency["outputs"]

        if type(predictions) is not list and type(predictions) is not tuple:
            predictions = [predictions]

        if len(predictions) < len(dep_outputs):
            name = (
                f" ({block_fn.name})"
                if block_fn.name and block_fn.name != "<lambda>"
                else ""
            )

            wanted_args = []
            received_args = []
            for output_id in dep_outputs:
                block = self.blocks[output_id]
                wanted_args.append(str(block))
            for pred in predictions:
                v = f'"{pred}"' if isinstance(pred, str) else str(pred)
                received_args.append(v)

            wanted = ", ".join(wanted_args)
            received = ", ".join(received_args)

            raise ValueError(
                f"""An event handler{name} didn't receive enough output values (needed: {len(dep_outputs)}, received: {len(predictions)}).
Wanted outputs:
    [{wanted}]
Received outputs:
    [{received}]"""
            )

    def postprocess_data(
        self, fn_index: int, predictions: list | dict, state: dict[int, Any]
    ):
        block_fn = self.fns[fn_index]
        dependency = self.dependencies[fn_index]
        batch = dependency["batch"]

        if type(predictions) is dict and len(predictions) > 0:
            predictions = convert_component_dict_to_list(
                dependency["outputs"], predictions
            )

        if len(dependency["outputs"]) == 1 and not (batch):
            predictions = [
                predictions,
            ]

        self.validate_outputs(fn_index, predictions)  # type: ignore

        output = []
        for i, output_id in enumerate(dependency["outputs"]):
            try:
                if predictions[i] is components._Keywords.FINISHED_ITERATING:
                    output.append(None)
                    continue
            except (IndexError, KeyError) as err:
                raise ValueError(
                    "Number of output components does not match number "
                    f"of values returned from from function {block_fn.name}"
                ) from err

            try:
                block = self.blocks[output_id]
            except KeyError as e:
                raise InvalidBlockError(
                    f"Output component with id {output_id} used in {dependency['trigger']}() event not found in this gr.Blocks context. You are allowed to nest gr.Blocks contexts, but there must be a gr.Blocks context that contains all components and events."
                ) from e

            if getattr(block, "stateful", False):
                if not utils.is_update(predictions[i]):
                    state[output_id] = predictions[i]
                output.append(None)
            else:
                prediction_value = predictions[i]
                if utils.is_update(prediction_value):
                    assert isinstance(prediction_value, dict)
                    prediction_value = postprocess_update_dict(
                        block=block,
                        update_dict=prediction_value,
                        postprocess=block_fn.postprocess,
                    )
                    if isinstance(
                        prediction_value.get("value"), (GradioModel, GradioRootModel)
                    ):
                        prediction_value["value"] = prediction_value[
                            "value"
                        ].model_dump()
                elif block_fn.postprocess:
                    assert isinstance(
                        block, components.Component
                    ), f"{block.__class__} Component with id {output_id} not a valid output component."
                    prediction_value = block.postprocess(prediction_value)
                    if isinstance(prediction_value, (GradioRootModel, GradioModel)):
                        prediction_value = prediction_value.model_dump()
                output.append(prediction_value)

        return output

    def handle_streaming_outputs(
        self,
        fn_index: int,
        data: list,
        session_hash: str | None,
        run: int | None,
    ) -> list:
        if session_hash is None or run is None:
            return data
        if run not in self.pending_streams[session_hash]:
            self.pending_streams[session_hash][run] = {}
        stream_run = self.pending_streams[session_hash][run]

        for i, output_id in enumerate(self.dependencies[fn_index]["outputs"]):
            block = self.blocks[output_id]
<<<<<<< HEAD
            if isinstance(block, components.StreamingOutput) and block.streaming:
                stream = block.stream_output(data[i])
                if run not in self.pending_streams[session_hash]:
                    self.pending_streams[session_hash][run] = defaultdict(list)
                self.pending_streams[session_hash][run][output_id].append(stream)
                data[i] = {
                    "name": f"{session_hash}/{run}/{output_id}",
                    "is_stream": True,
                }
=======
            if isinstance(block, StreamableOutput) and block.streaming:
                first_chunk = output_id not in stream_run
                binary_data, output_data = block.stream_output(
                    data[i], f"{session_hash}/{run}/{output_id}", first_chunk
                )
                if first_chunk:
                    stream_run[output_id] = []
                self.pending_streams[session_hash][run][output_id].append(binary_data)
                data[i] = output_data
>>>>>>> 1dc797ad
        return data

    async def process_api(
        self,
        fn_index: int,
        inputs: list[Any],
        state: dict[int, Any],
        request: routes.Request | list[routes.Request] | None = None,
        iterators: dict[int, Any] | None = None,
        session_hash: str | None = None,
        event_id: str | None = None,
        event_data: EventData | None = None,
    ) -> dict[str, Any]:
        """
        Processes API calls from the frontend. First preprocesses the data,
        then runs the relevant function, then postprocesses the output.
        Parameters:
            fn_index: Index of function to run.
            inputs: input data received from the frontend
            state: data stored from stateful components for session (key is input block id)
            request: the gr.Request object containing information about the network request (e.g. IP address, headers, query parameters, username)
            iterators: the in-progress iterators for each generator function (key is function index)
            event_id: id of event that triggered this API call
            event_data: data associated with the event trigger itself
        Returns: None
        """
        block_fn = self.fns[fn_index]
        batch = self.dependencies[fn_index]["batch"]

        if batch:
            max_batch_size = self.dependencies[fn_index]["max_batch_size"]
            batch_sizes = [len(inp) for inp in inputs]
            batch_size = batch_sizes[0]
            if inspect.isasyncgenfunction(block_fn.fn) or inspect.isgeneratorfunction(
                block_fn.fn
            ):
                raise ValueError("Gradio does not support generators in batch mode.")
            if not all(x == batch_size for x in batch_sizes):
                raise ValueError(
                    f"All inputs to a batch function must have the same length but instead have sizes: {batch_sizes}."
                )
            if batch_size > max_batch_size:
                raise ValueError(
                    f"Batch size ({batch_size}) exceeds the max_batch_size for this function ({max_batch_size})"
                )

            inputs = [
                self.preprocess_data(fn_index, list(i), state) for i in zip(*inputs)
            ]
            result = await self.call_function(
                fn_index, list(zip(*inputs)), None, request, event_id, event_data
            )
            preds = result["prediction"]
            data = [
                self.postprocess_data(fn_index, list(o), state) for o in zip(*preds)
            ]
            data = list(zip(*data))
            is_generating, iterator = None, None
        else:
            old_iterator = iterators.get(fn_index, None) if iterators else None
            if old_iterator:
                inputs = []
            else:
                inputs = self.preprocess_data(fn_index, inputs, state)
            was_generating = old_iterator is not None
            result = await self.call_function(
                fn_index, inputs, old_iterator, request, event_id, event_data
            )
            data = self.postprocess_data(fn_index, result["prediction"], state)
            is_generating, iterator = result["is_generating"], result["iterator"]
            if is_generating or was_generating:
                data = self.handle_streaming_outputs(
                    fn_index,
                    data,
                    session_hash=session_hash,
                    run=id(old_iterator) if was_generating else id(iterator),
                )

        block_fn.total_runtime += result["duration"]
        block_fn.total_runs += 1
        return {
            "data": data,
            "is_generating": is_generating,
            "iterator": iterator,
            "duration": result["duration"],
            "average_duration": block_fn.total_runtime / block_fn.total_runs,
        }

    async def create_limiter(self):
        self.limiter = (
            None
            if self.max_threads == 40
            else CapacityLimiter(total_tokens=self.max_threads)
        )

    def get_config(self):
        return {"type": "column"}

    def get_config_file(self):
        config = {
            "version": routes.VERSION,
            "mode": self.mode,
            "dev_mode": self.dev_mode,
            "analytics_enabled": self.analytics_enabled,
            "components": [],
            "css": self.css,
            "title": self.title or "Gradio",
            "space_id": self.space_id,
            "enable_queue": getattr(self, "enable_queue", False),  # launch attributes
            "show_error": getattr(self, "show_error", False),
            "show_api": self.show_api,
            "is_colab": utils.colab_check(),
            "stylesheets": self.stylesheets,
            "theme": self.theme.name,
        }

        def get_layout(block):
            if not isinstance(block, BlockContext):
                return {"id": block._id}
            children_layout = []
            for child in block.children:
                children_layout.append(get_layout(child))
            return {"id": block._id, "children": children_layout}

        config["layout"] = get_layout(self)

        for _id, block in self.blocks.items():
            props = block.get_config() if hasattr(block, "get_config") else {}
            block_config = {
                "id": _id,
                "type": block.get_block_name(),
                "props": utils.delete_none(props),
            }
            block_config["skip_api"] = block.skip_api
            if not block.skip_api:
                block_config["api_info"] = block.api_info()  # type: ignore
                block_config["example_inputs"] = block.example_inputs()  # type: ignore
            config["components"].append(block_config)
        config["dependencies"] = self.dependencies
        return config

    def __enter__(self):
        if Context.block is None:
            Context.root_block = self
        self.parent = Context.block
        Context.block = self
        self.exited = False
        return self

    def __exit__(self, exc_type: type[BaseException] | None = None, *args):
        if exc_type is not None:
            Context.block = None
            Context.root_block = None
            return
        super().fill_expected_parents()
        Context.block = self.parent
        # Configure the load events before root_block is reset
        self.attach_load_events()
        if self.parent is None:
            Context.root_block = None
        else:
            self.parent.children.extend(self.children)
        self.config = self.get_config_file()
        self.app = routes.App.create_app(self)
        self.progress_tracking = any(block_fn.tracks_progress for block_fn in self.fns)
        self.exited = True

    def load(
        self: Blocks | None = None,
        fn: Callable | None = None,
        inputs: list[Component] | None = None,
        outputs: list[Component] | None = None,
        api_name: str | None | Literal[False] = None,
        scroll_to_output: bool = False,
        show_progress: str = "full",
        queue=None,
        batch: bool = False,
        max_batch_size: int = 4,
        preprocess: bool = True,
        postprocess: bool = True,
        every: float | None = None,
        _js: str | None = None,
        *,
        name: str | None = None,
        src: str | None = None,
        api_key: str | None = None,
        alias: str | None = None,
        **kwargs,
    ) -> Blocks | dict[str, Any] | None:
        """
        For reverse compatibility reasons, this is both a class method and an instance
        method, the two of which, confusingly, do two completely different things.

        Class method: loads a demo from a Hugging Face Spaces repo and creates it locally and returns a block instance. Warning: this method will be deprecated. Use the equivalent `gradio.load()` instead.

        Instance method: adds event that runs as soon as the demo loads in the browser. Example usage below.
        Parameters:
            name: Class Method - the name of the model (e.g. "gpt2" or "facebook/bart-base") or space (e.g. "flax-community/spanish-gpt2"), can include the `src` as prefix (e.g. "models/facebook/bart-base")
            src: Class Method - the source of the model: `models` or `spaces` (or leave empty if source is provided as a prefix in `name`)
            api_key: Class Method - optional access token for loading private Hugging Face Hub models or spaces. Find your token here: https://huggingface.co/settings/tokens. Warning: only provide this if you are loading a trusted private Space as it can be read by the Space you are loading.
            alias: Class Method - optional string used as the name of the loaded model instead of the default name (only applies if loading a Space running Gradio 2.x)
            fn: Instance Method - the function to wrap an interface around. Often a machine learning model's prediction function. Each parameter of the function corresponds to one input component, and the function should return a single value or a tuple of values, with each element in the tuple corresponding to one output component.
            inputs: Instance Method - List of gradio.components to use as inputs. If the function takes no inputs, this should be an empty list.
            outputs: Instance Method - List of gradio.components to use as inputs. If the function returns no outputs, this should be an empty list.
            api_name: Instance Method - Defines how the endpoint appears in the API docs. Can be a string, None, or False. If False, the endpoint will not be exposed in the api docs. If set to None, the endpoint will be exposed in the api docs as an unnamed endpoint, although this behavior will be changed in Gradio 4.0. If set to a string, the endpoint will be exposed in the api docs with the given name.
            scroll_to_output: Instance Method - If True, will scroll to output component on completion
            show_progress: Instance Method - If True, will show progress animation while pending
            queue: Instance Method - If True, will place the request on the queue, if the queue exists
            batch: Instance Method - If True, then the function should process a batch of inputs, meaning that it should accept a list of input values for each parameter. The lists should be of equal length (and be up to length `max_batch_size`). The function is then *required* to return a tuple of lists (even if there is only 1 output component), with each list in the tuple corresponding to one output component.
            max_batch_size: Instance Method - Maximum number of inputs to batch together if this is called from the queue (only relevant if batch=True)
            preprocess: Instance Method - If False, will not run preprocessing of component data before running 'fn' (e.g. leaving it as a base64 string if this method is called with the `Image` component).
            postprocess: Instance Method - If False, will not run postprocessing of component data before returning 'fn' output to the browser.
            every: Instance Method - Run this event 'every' number of seconds. Interpreted in seconds. Queue must be enabled.
        Example:
            import gradio as gr
            import datetime
            with gr.Blocks() as demo:
                def get_time():
                    return datetime.datetime.now().time()
                dt = gr.Textbox(label="Current time")
                demo.load(get_time, inputs=None, outputs=dt)
            demo.launch()
        """
        if self is None:
            warn_deprecation(
                "gr.Blocks.load() will be deprecated. Use gr.load() instead."
            )
            if name is None:
                raise ValueError(
                    "Blocks.load() requires passing parameters as keyword arguments"
                )
            return external.load(
                name=name, src=src, hf_token=api_key, alias=alias, **kwargs
            )
        else:
            from gradio.events import Dependency

            dep, dep_index = self.set_event_trigger(
                event_name="load",
                fn=fn,
                inputs=inputs,
                outputs=outputs,
                api_name=api_name,
                preprocess=preprocess,
                postprocess=postprocess,
                scroll_to_output=scroll_to_output,
                show_progress=show_progress,
                js=_js,
                queue=queue,
                batch=batch,
                max_batch_size=max_batch_size,
                every=every,
                no_target=True,
            )
            return Dependency(self, dep, dep_index)

    def clear(self):
        """Resets the layout of the Blocks object."""
        self.blocks = {}
        self.fns = []
        self.dependencies = []
        self.children = []
        return self

    @concurrency_count_warning
    @document()
    def queue(
        self,
        concurrency_count: int = 1,
        status_update_rate: float | Literal["auto"] = "auto",
        client_position_to_load_data: int | None = None,
        default_enabled: bool | None = None,
        api_open: bool = True,
        max_size: int | None = None,
    ):
        """
        By enabling the queue you can control the rate of processed requests, let users know their position in the queue, and set a limit on maximum number of events allowed.
        Parameters:
            concurrency_count: Number of worker threads that will be processing requests from the queue concurrently. Increasing this number will increase the rate at which requests are processed, but will also increase the memory usage of the queue.
            status_update_rate: If "auto", Queue will send status estimations to all clients whenever a job is finished. Otherwise Queue will send status at regular intervals set by this parameter as the number of seconds.
            client_position_to_load_data: DEPRECATED. This parameter is deprecated and has no effect.
            default_enabled: Deprecated and has no effect.
            api_open: If True, the REST routes of the backend will be open, allowing requests made directly to those endpoints to skip the queue.
            max_size: The maximum number of events the queue will store at any given moment. If the queue is full, new events will not be added and a user will receive a message saying that the queue is full. If None, the queue size will be unlimited.
        Example: (Blocks)
            with gr.Blocks() as demo:
                button = gr.Button(label="Generate Image")
                button.click(fn=image_generator, inputs=gr.Textbox(), outputs=gr.Image())
            demo.queue(max_size=10)
            demo.launch()
        Example: (Interface)
            demo = gr.Interface(image_generator, gr.Textbox(), gr.Image())
            demo.queue(max_size=20)
            demo.launch()
        """
        if default_enabled is not None:
            warn_deprecation(
                "The default_enabled parameter of queue has no effect and will be removed "
                "in a future version of gradio."
            )
        self.enable_queue = True
        self.api_open = api_open
        if client_position_to_load_data is not None:
            warn_deprecation(
                "The client_position_to_load_data parameter is deprecated."
            )
        if utils.is_zero_gpu_space():
            concurrency_count = self.max_threads
            max_size = 1 if max_size is None else max_size
        self._queue = queueing.Queue(
            live_updates=status_update_rate == "auto",
            concurrency_count=concurrency_count,
            update_intervals=status_update_rate if status_update_rate != "auto" else 1,
            max_size=max_size,
            blocks_dependencies=self.dependencies,
        )
        self.config = self.get_config_file()
        self.app = routes.App.create_app(self)
        return self

    def validate_queue_settings(self):
        if not self.enable_queue and self.progress_tracking:
            raise ValueError("Progress tracking requires queuing to be enabled.")

        for fn_index, dep in enumerate(self.dependencies):
            if not self.enable_queue and self.queue_enabled_for_fn(fn_index):
                raise ValueError(
                    f"The queue is enabled for event {dep['api_name'] if dep['api_name'] else fn_index} "
                    "but the queue has not been enabled for the app. Please call .queue() "
                    "on your app. Consult https://gradio.app/docs/#blocks-queue for information on how "
                    "to configure the queue."
                )
            for i in dep["cancels"]:
                if not self.queue_enabled_for_fn(i):
                    raise ValueError(
                        "Queue needs to be enabled! "
                        "You may get this error by either 1) passing a function that uses the yield keyword "
                        "into an interface without enabling the queue or 2) defining an event that cancels "
                        "another event without enabling the queue. Both can be solved by calling .queue() "
                        "before .launch()"
                    )
            if dep["batch"] and (
                dep["queue"] is False
                or (dep["queue"] is None and not self.enable_queue)
            ):
                raise ValueError("In order to use batching, the queue must be enabled.")

    def launch(
        self,
        inline: bool | None = None,
        inbrowser: bool = False,
        share: bool | None = None,
        debug: bool = False,
        enable_queue: bool | None = None,
        max_threads: int = 40,
        auth: Callable | tuple[str, str] | list[tuple[str, str]] | None = None,
        auth_message: str | None = None,
        prevent_thread_lock: bool = False,
        show_error: bool = False,
        server_name: str | None = None,
        server_port: int | None = None,
        show_tips: bool = False,
        height: int = 500,
        width: int | str = "100%",
        encrypt: bool | None = None,
        favicon_path: str | None = None,
        ssl_keyfile: str | None = None,
        ssl_certfile: str | None = None,
        ssl_keyfile_password: str | None = None,
        ssl_verify: bool = True,
        quiet: bool = False,
        show_api: bool = True,
        file_directories: list[str] | None = None,
        allowed_paths: list[str] | None = None,
        blocked_paths: list[str] | None = None,
        root_path: str | None = None,
        _frontend: bool = True,
        app_kwargs: dict[str, Any] | None = None,
    ) -> tuple[FastAPI, str, str]:
        """
        Launches a simple web server that serves the demo. Can also be used to create a
        public link used by anyone to access the demo from their browser by setting share=True.

        Parameters:
            inline: whether to display in the interface inline in an iframe. Defaults to True in python notebooks; False otherwise.
            inbrowser: whether to automatically launch the interface in a new tab on the default browser.
            share: whether to create a publicly shareable link for the interface. Creates an SSH tunnel to make your UI accessible from anywhere. If not provided, it is set to False by default every time, except when running in Google Colab. When localhost is not accessible (e.g. Google Colab), setting share=False is not supported.
            debug: if True, blocks the main thread from running. If running in Google Colab, this is needed to print the errors in the cell output.
            auth: If provided, username and password (or list of username-password tuples) required to access interface. Can also provide function that takes username and password and returns True if valid login.
            auth_message: If provided, HTML message provided on login page.
            prevent_thread_lock: If True, the interface will block the main thread while the server is running.
            show_error: If True, any errors in the interface will be displayed in an alert modal and printed in the browser console log
            server_port: will start gradio app on this port (if available). Can be set by environment variable GRADIO_SERVER_PORT. If None, will search for an available port starting at 7860.
            server_name: to make app accessible on local network, set this to "0.0.0.0". Can be set by environment variable GRADIO_SERVER_NAME. If None, will use "127.0.0.1".
            show_tips: if True, will occasionally show tips about new Gradio features
            enable_queue: DEPRECATED (use .queue() method instead.) if True, inference requests will be served through a queue instead of with parallel threads. Required for longer inference times (> 1min) to prevent timeout. The default option in HuggingFace Spaces is True. The default option elsewhere is False.
            max_threads: the maximum number of total threads that the Gradio app can generate in parallel. The default is inherited from the starlette library (currently 40). Applies whether the queue is enabled or not. But if queuing is enabled, this parameter is increaseed to be at least the concurrency_count of the queue.
            width: The width in pixels of the iframe element containing the interface (used if inline=True)
            height: The height in pixels of the iframe element containing the interface (used if inline=True)
            encrypt: DEPRECATED. Has no effect.
            favicon_path: If a path to a file (.png, .gif, or .ico) is provided, it will be used as the favicon for the web page.
            ssl_keyfile: If a path to a file is provided, will use this as the private key file to create a local server running on https.
            ssl_certfile: If a path to a file is provided, will use this as the signed certificate for https. Needs to be provided if ssl_keyfile is provided.
            ssl_keyfile_password: If a password is provided, will use this with the ssl certificate for https.
            ssl_verify: If False, skips certificate validation which allows self-signed certificates to be used.
            quiet: If True, suppresses most print statements.
            show_api: If True, shows the api docs in the footer of the app. Default True. If the queue is enabled, then api_open parameter of .queue() will determine if the api docs are shown, independent of the value of show_api.
            file_directories: This parameter has been renamed to `allowed_paths`. It will be removed in a future version.
            allowed_paths: List of complete filepaths or parent directories that gradio is allowed to serve (in addition to the directory containing the gradio python file). Must be absolute paths. Warning: if you provide directories, any files in these directories or their subdirectories are accessible to all users of your app.
            blocked_paths: List of complete filepaths or parent directories that gradio is not allowed to serve (i.e. users of your app are not allowed to access). Must be absolute paths. Warning: takes precedence over `allowed_paths` and all other directories exposed by Gradio by default.
            root_path: The root path (or "mount point") of the application, if it's not served from the root ("/") of the domain. Often used when the application is behind a reverse proxy that forwards requests to the application. For example, if the application is served at "https://example.com/myapp", the `root_path` should be set to "/myapp". Can be set by environment variable GRADIO_ROOT_PATH. Defaults to "".
            app_kwargs: Additional keyword arguments to pass to the underlying FastAPI app as a dictionary of parameter keys and argument values. For example, `{"docs_url": "/docs"}`
        Returns:
            app: FastAPI app object that is running the demo
            local_url: Locally accessible link to the demo
            share_url: Publicly accessible link to the demo (if share=True, otherwise None)
        Example: (Blocks)
            import gradio as gr
            def reverse(text):
                return text[::-1]
            with gr.Blocks() as demo:
                button = gr.Button(value="Reverse")
                button.click(reverse, gr.Textbox(), gr.Textbox())
            demo.launch(share=True, auth=("username", "password"))
        Example:  (Interface)
            import gradio as gr
            def reverse(text):
                return text[::-1]
            demo = gr.Interface(reverse, "text", "text")
            demo.launch(share=True, auth=("username", "password"))
        """
        if not self.exited:
            self.__exit__()

        self.dev_mode = False
        if (
            auth
            and not callable(auth)
            and not isinstance(auth[0], tuple)
            and not isinstance(auth[0], list)
        ):
            self.auth = [auth]
        else:
            self.auth = auth
        self.auth_message = auth_message
        self.show_tips = show_tips
        self.show_error = show_error
        self.height = height
        self.width = width
        self.favicon_path = favicon_path
        self.ssl_verify = ssl_verify
        if root_path is None:
            self.root_path = os.environ.get("GRADIO_ROOT_PATH", "")
        else:
            self.root_path = root_path

        if enable_queue is not None:
            self.enable_queue = enable_queue
            warn_deprecation(
                "The `enable_queue` parameter has been deprecated. "
                "Please use the `.queue()` method instead.",
            )
        if encrypt is not None:
            warn_deprecation(
                "The `encrypt` parameter has been deprecated and has no effect.",
            )

        if self.space_id:
            self.enable_queue = self.enable_queue is not False
        else:
            self.enable_queue = self.enable_queue is True
        if self.enable_queue and not hasattr(self, "_queue"):
            self.queue()
        self.show_api = self.api_open if self.enable_queue else show_api

        if file_directories is not None:
            warn_deprecation(
                "The `file_directories` parameter has been renamed to `allowed_paths`. "
                "Please use that instead.",
            )
            if allowed_paths is None:
                allowed_paths = file_directories
        self.allowed_paths = allowed_paths or []
        self.blocked_paths = blocked_paths or []

        if not isinstance(self.allowed_paths, list):
            raise ValueError("`allowed_paths` must be a list of directories.")
        if not isinstance(self.blocked_paths, list):
            raise ValueError("`blocked_paths` must be a list of directories.")

        self.validate_queue_settings()

        self.config = self.get_config_file()
        self.max_threads = max(
            self._queue.max_thread_count if self.enable_queue else 0, max_threads
        )

        if self.is_running:
            assert isinstance(
                self.local_url, str
            ), f"Invalid local_url: {self.local_url}"
            if not (quiet):
                print(
                    "Rerunning server... use `close()` to stop if you need to change `launch()` parameters.\n----"
                )
        else:
            if wasm_utils.IS_WASM:
                server_name = "xxx"
                server_port = 99999
                local_url = ""
                server = None

                # In the Wasm environment, we only need the app object
                # which the frontend app will directly communicate with through the Worker API,
                # and we don't need to start a server.
                # So we just create the app object and register it here,
                # and avoid using `networking.start_server` that would start a server that don't work in the Wasm env.
                from gradio.routes import App

                app = App.create_app(self, app_kwargs=app_kwargs)
                wasm_utils.register_app(app)
            else:
                (
                    server_name,
                    server_port,
                    local_url,
                    app,
                    server,
                ) = networking.start_server(
                    self,
                    server_name,
                    server_port,
                    ssl_keyfile,
                    ssl_certfile,
                    ssl_keyfile_password,
                    app_kwargs=app_kwargs,
                )
            self.server_name = server_name
            self.local_url = local_url
            self.server_port = server_port
            self.server_app = app
            self.server = server
            self.is_running = True
            self.is_colab = utils.colab_check()
            self.is_kaggle = utils.kaggle_check()

            self.protocol = (
                "https"
                if self.local_url.startswith("https") or self.is_colab
                else "http"
            )
            if not wasm_utils.IS_WASM and not self.is_colab:
                print(
                    strings.en["RUNNING_LOCALLY_SEPARATED"].format(
                        self.protocol, self.server_name, self.server_port
                    )
                )

            if self.enable_queue:
                self._queue.set_url(self.local_url)

            if not wasm_utils.IS_WASM:
                # Cannot run async functions in background other than app's scope.
                # Workaround by triggering the app endpoint
                requests.get(f"{self.local_url}startup-events", verify=ssl_verify)
            else:
                pass
                # TODO: Call the startup endpoint in the Wasm env too.

        utils.launch_counter()
        self.is_sagemaker = utils.sagemaker_check()
        if share is None:
            if self.is_colab and self.enable_queue:
                if not quiet:
                    print(
                        "Setting queue=True in a Colab notebook requires sharing enabled. Setting `share=True` (you can turn this off by setting `share=False` in `launch()` explicitly).\n"
                    )
                self.share = True
            elif self.is_kaggle:
                if not quiet:
                    print(
                        "Kaggle notebooks require sharing enabled. Setting `share=True` (you can turn this off by setting `share=False` in `launch()` explicitly).\n"
                    )
                self.share = True
            elif self.is_sagemaker:
                if not quiet:
                    print(
                        "Sagemaker notebooks may require sharing enabled. Setting `share=True` (you can turn this off by setting `share=False` in `launch()` explicitly).\n"
                    )
                self.share = True
            else:
                self.share = False
        else:
            self.share = share

        # If running in a colab or not able to access localhost,
        # a shareable link must be created.
        if (
            _frontend
            and not wasm_utils.IS_WASM
            and not networking.url_ok(self.local_url)
            and not self.share
        ):
            raise ValueError(
                "When localhost is not accessible, a shareable link must be created. Please set share=True or check your proxy settings to allow access to localhost."
            )

        if self.is_colab:
            if not quiet:
                if debug:
                    print(strings.en["COLAB_DEBUG_TRUE"])
                else:
                    print(strings.en["COLAB_DEBUG_FALSE"])
                if not self.share:
                    print(strings.en["COLAB_WARNING"].format(self.server_port))
            if self.enable_queue and not self.share:
                raise ValueError(
                    "When using queueing in Colab, a shareable link must be created. Please set share=True."
                )

        if self.share:
            if self.space_id:
                raise RuntimeError("Share is not supported when you are in Spaces")
            if wasm_utils.IS_WASM:
                raise RuntimeError("Share is not supported in the Wasm environment")
            try:
                if self.share_url is None:
                    self.share_url = networking.setup_tunnel(
                        self.server_name, self.server_port, self.share_token
                    )
                print(strings.en["SHARE_LINK_DISPLAY"].format(self.share_url))
                if not (quiet):
                    print(strings.en["SHARE_LINK_MESSAGE"])
            except (RuntimeError, requests.exceptions.ConnectionError):
                if self.analytics_enabled:
                    analytics.error_analytics("Not able to set up tunnel")
                self.share_url = None
                self.share = False
                if Path(BINARY_PATH).exists():
                    print(strings.en["COULD_NOT_GET_SHARE_LINK"])
                else:
                    print(
                        strings.en["COULD_NOT_GET_SHARE_LINK_MISSING_FILE"].format(
                            BINARY_PATH,
                            BINARY_URL,
                            BINARY_FILENAME,
                            BINARY_FOLDER,
                        )
                    )
        else:
            if not quiet and not wasm_utils.IS_WASM:
                print(strings.en["PUBLIC_SHARE_TRUE"])
            self.share_url = None

        if inbrowser and not wasm_utils.IS_WASM:
            link = self.share_url if self.share and self.share_url else self.local_url
            webbrowser.open(link)

        # Check if running in a Python notebook in which case, display inline
        if inline is None:
            inline = utils.ipython_check()
        if inline:
            try:
                from IPython.display import HTML, Javascript, display  # type: ignore

                if self.share and self.share_url:
                    while not networking.url_ok(self.share_url):
                        time.sleep(0.25)
                    display(
                        HTML(
                            f'<div><iframe src="{self.share_url}" width="{self.width}" height="{self.height}" allow="autoplay; camera; microphone; clipboard-read; clipboard-write;" frameborder="0" allowfullscreen></iframe></div>'
                        )
                    )
                elif self.is_colab:
                    # modified from /usr/local/lib/python3.7/dist-packages/google/colab/output/_util.py within Colab environment
                    code = """(async (port, path, width, height, cache, element) => {
                        if (!google.colab.kernel.accessAllowed && !cache) {
                            return;
                        }
                        element.appendChild(document.createTextNode(''));
                        const url = await google.colab.kernel.proxyPort(port, {cache});

                        const external_link = document.createElement('div');
                        external_link.innerHTML = `
                            <div style="font-family: monospace; margin-bottom: 0.5rem">
                                Running on <a href=${new URL(path, url).toString()} target="_blank">
                                    https://localhost:${port}${path}
                                </a>
                            </div>
                        `;
                        element.appendChild(external_link);

                        const iframe = document.createElement('iframe');
                        iframe.src = new URL(path, url).toString();
                        iframe.height = height;
                        iframe.allow = "autoplay; camera; microphone; clipboard-read; clipboard-write;"
                        iframe.width = width;
                        iframe.style.border = 0;
                        element.appendChild(iframe);
                    })""" + "({port}, {path}, {width}, {height}, {cache}, window.element)".format(
                        port=json.dumps(self.server_port),
                        path=json.dumps("/"),
                        width=json.dumps(self.width),
                        height=json.dumps(self.height),
                        cache=json.dumps(False),
                    )

                    display(Javascript(code))
                else:
                    display(
                        HTML(
                            f'<div><iframe src="{self.local_url}" width="{self.width}" height="{self.height}" allow="autoplay; camera; microphone; clipboard-read; clipboard-write;" frameborder="0" allowfullscreen></iframe></div>'
                        )
                    )
            except ImportError:
                pass

        if getattr(self, "analytics_enabled", False):
            data = {
                "launch_method": "browser" if inbrowser else "inline",
                "is_google_colab": self.is_colab,
                "is_sharing_on": self.share,
                "share_url": self.share_url,
                "enable_queue": self.enable_queue,
                "show_tips": self.show_tips,
                "server_name": server_name,
                "server_port": server_port,
                "is_space": self.space_id is not None,
                "mode": self.mode,
            }
            analytics.launched_analytics(self, data)

        utils.show_tip(self)

        # Block main thread if debug==True
        if debug or int(os.getenv("GRADIO_DEBUG", 0)) == 1 and not wasm_utils.IS_WASM:
            self.block_thread()
        # Block main thread if running in a script to stop script from exiting
        is_in_interactive_mode = bool(getattr(sys, "ps1", sys.flags.interactive))

        if (
            not prevent_thread_lock
            and not is_in_interactive_mode
            # In the Wasm env, we don't have to block the main thread because the server won't be shut down after the execution finishes.
            # Moreover, we MUST NOT do it because there is only one thread in the Wasm env and blocking it will stop the subsequent code from running.
            and not wasm_utils.IS_WASM
        ):
            self.block_thread()

        return TupleNoPrint((self.server_app, self.local_url, self.share_url))

    def integrate(
        self,
        comet_ml=None,
        wandb: ModuleType | None = None,
        mlflow: ModuleType | None = None,
    ) -> None:
        """
        A catch-all method for integrating with other libraries. This method should be run after launch()
        Parameters:
            comet_ml: If a comet_ml Experiment object is provided, will integrate with the experiment and appear on Comet dashboard
            wandb: If the wandb module is provided, will integrate with it and appear on WandB dashboard
            mlflow: If the mlflow module  is provided, will integrate with the experiment and appear on ML Flow dashboard
        """
        analytics_integration = ""
        if comet_ml is not None:
            analytics_integration = "CometML"
            comet_ml.log_other("Created from", "Gradio")
            if self.share_url is not None:
                comet_ml.log_text(f"gradio: {self.share_url}")
                comet_ml.end()
            elif self.local_url:
                comet_ml.log_text(f"gradio: {self.local_url}")
                comet_ml.end()
            else:
                raise ValueError("Please run `launch()` first.")
        if wandb is not None:
            analytics_integration = "WandB"
            if self.share_url is not None:
                wandb.log(
                    {
                        "Gradio panel": wandb.Html(
                            '<iframe src="'
                            + self.share_url
                            + '" width="'
                            + str(self.width)
                            + '" height="'
                            + str(self.height)
                            + '" frameBorder="0"></iframe>'
                        )
                    }
                )
            else:
                print(
                    "The WandB integration requires you to "
                    "`launch(share=True)` first."
                )
        if mlflow is not None:
            analytics_integration = "MLFlow"
            if self.share_url is not None:
                mlflow.log_param("Gradio Interface Share Link", self.share_url)
            else:
                mlflow.log_param("Gradio Interface Local Link", self.local_url)
        if self.analytics_enabled and analytics_integration:
            data = {"integration": analytics_integration}
            analytics.integration_analytics(data)

    def close(self, verbose: bool = True) -> None:
        """
        Closes the Interface that was launched and frees the port.
        """
        try:
            if self.enable_queue:
                self._queue.close()
            if self.server:
                self.server.close()
            self.is_running = False
            # So that the startup events (starting the queue)
            # happen the next time the app is launched
            self.app.startup_events_triggered = False
            if verbose:
                print(f"Closing server running on port: {self.server_port}")
        except (AttributeError, OSError):  # can't close if not running
            pass

    def block_thread(
        self,
    ) -> None:
        """Block main thread until interrupted by user."""
        try:
            while True:
                time.sleep(0.1)
        except (KeyboardInterrupt, OSError):
            print("Keyboard interruption in main thread... closing server.")
            if self.server:
                self.server.close()
            for tunnel in CURRENT_TUNNELS:
                tunnel.kill()

    def attach_load_events(self):
        """Add a load event for every component whose initial value should be randomized."""
        if Context.root_block:
            for component in Context.root_block.blocks.values():
                if (
                    isinstance(component, components.Component)
                    and component.load_event_to_attach
                ):
                    load_fn, every = component.load_event_to_attach
                    # Use set_event_trigger to avoid ambiguity between load class/instance method
                    dep = self.set_event_trigger(
                        "load",
                        load_fn,
                        None,
                        component,
                        no_target=True,
                        # If every is None, for sure skip the queue
                        # else, let the enable_queue parameter take precedence
                        # this will raise a nice error message is every is used
                        # without queue
                        queue=False if every is None else None,
                        every=every,
                    )[0]
                    component.load_event = dep

    def startup_events(self):
        """Events that should be run when the app containing this block starts up."""

        if self.enable_queue:
            utils.run_coro_in_background(self._queue.start, self.ssl_verify)
            # So that processing can resume in case the queue was stopped
            self._queue.stopped = False
        utils.run_coro_in_background(self.create_limiter)

    def queue_enabled_for_fn(self, fn_index: int):
        if self.dependencies[fn_index]["queue"] is None:
            return self.enable_queue
        return self.dependencies[fn_index]["queue"]

    def get_api_info(self):
        """
        Gets the information needed to generate the API docs from a Blocks.
        """
        config = self.config
        api_info = {"named_endpoints": {}, "unnamed_endpoints": {}}
        mode = config.get("mode", None)

        for d, dependency in enumerate(config["dependencies"]):
            dependency_info = {"parameters": [], "returns": []}
            skip_endpoint = False

            inputs = dependency["inputs"]
            for i in inputs:
                for component in config["components"]:
                    if component["id"] == i:
                        break
                else:
                    skip_endpoint = True  # if component not found, skip endpoint
                    break
                type = component["type"]
                if self.blocks[component["id"]].skip_api:
                    continue
                label = component["props"].get("label", f"parameter_{i}")
                # The config has the most specific API info (taking into account the parameters
                # of the component), so we use that if it exists. Otherwise, we fallback to the
                # Serializer's API info.
                info = self.blocks[component["id"]].api_info()
                example = self.blocks[component["id"]].example_inputs()
                python_type = client_utils.json_schema_to_python_type(info)
                dependency_info["parameters"].append(
                    {
                        "label": label,
                        "type": info,
                        "python_type": {
                            "type": python_type,
                            "description": info.get("description", ""),
                        },
                        "component": type.capitalize(),
                        "example_input": example,
                    }
                )

            outputs = dependency["outputs"]
            for o in outputs:
                for component in config["components"]:
                    if component["id"] == o:
                        break
                else:
                    skip_endpoint = True  # if component not found, skip endpoint
                    break
                type = component["type"]
                if self.blocks[component["id"]].skip_api:
                    continue
                label = component["props"].get("label", f"value_{o}")
                info = self.blocks[component["id"]].api_info()
                example = self.blocks[component["id"]].example_inputs()

                python_type = client_utils.json_schema_to_python_type(info)
                dependency_info["returns"].append(
                    {
                        "label": label,
                        "type": info,
                        "python_type": {
                            "type": python_type,
                            "description": info.get("description", ""),
                        },
                        "component": type.capitalize(),
                    }
                )

            if not dependency["backend_fn"]:
                skip_endpoint = True

            if skip_endpoint:
                continue
            if (
                dependency["api_name"] is not None
                and dependency["api_name"] is not False
            ):
                api_info["named_endpoints"][
                    f"/{dependency['api_name']}"
                ] = dependency_info
            elif (
                dependency["api_name"] is False
                or mode == "interface"
                or mode == "tabbed_interface"
            ):
                pass  # Skip unnamed endpoints in interface mode
            else:
                api_info["unnamed_endpoints"][str(d)] = dependency_info

        return api_info<|MERGE_RESOLUTION|>--- conflicted
+++ resolved
@@ -1227,17 +1227,6 @@
 
         for i, output_id in enumerate(self.dependencies[fn_index]["outputs"]):
             block = self.blocks[output_id]
-<<<<<<< HEAD
-            if isinstance(block, components.StreamingOutput) and block.streaming:
-                stream = block.stream_output(data[i])
-                if run not in self.pending_streams[session_hash]:
-                    self.pending_streams[session_hash][run] = defaultdict(list)
-                self.pending_streams[session_hash][run][output_id].append(stream)
-                data[i] = {
-                    "name": f"{session_hash}/{run}/{output_id}",
-                    "is_stream": True,
-                }
-=======
             if isinstance(block, StreamableOutput) and block.streaming:
                 first_chunk = output_id not in stream_run
                 binary_data, output_data = block.stream_output(
@@ -1247,7 +1236,6 @@
                     stream_run[output_id] = []
                 self.pending_streams[session_hash][run][output_id].append(binary_data)
                 data[i] = output_data
->>>>>>> 1dc797ad
         return data
 
     async def process_api(

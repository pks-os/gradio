--- conflicted
+++ resolved
@@ -132,11 +132,7 @@
         clear_btn: str | Button | None = "Clear",
         delete_cache: tuple[int, int] | None = None,
         show_progress: Literal["full", "minimal", "hidden"] = "full",
-<<<<<<< HEAD
-=======
-        example_labels: list[str] | None = None,
         fill_width: bool = False,
->>>>>>> ac132e3c
         **kwargs,
     ):
         """

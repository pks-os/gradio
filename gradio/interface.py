"""
This is the core file in the `gradio` package, and defines the Interface class,
including various methods for constructing an interface and then launching it.
"""

from __future__ import annotations

import copy
import csv
import inspect
import json
import os
import random
import re
import warnings
import weakref
from enum import Enum, auto
from typing import TYPE_CHECKING, Any, Callable, List, Optional, Tuple

from markdown_it import MarkdownIt
from mdit_py_plugins.footnote import footnote_plugin

from gradio import interpretation, utils
from gradio.blocks import Blocks, Column, Row, TabItem, Tabs
from gradio.components import (
    Button,
    Component,
    Dataset,
    Interpretation,
    Markdown,
    StatusTracker,
    Variable,
    get_component_instance,
)
from gradio.external import load_from_pipeline, load_interface  # type: ignore
from gradio.flagging import CSVLogger, FlaggingCallback  # type: ignore
from gradio.process_examples import cache_interface_examples, load_from_cache

if TYPE_CHECKING:  # Only import for type checking (is False at runtime).
    import transformers


class Interface(Blocks):
    """
<<<<<<< HEAD
    gradio.Interface is a high-level class that allows you to create a web demo
    simply by specifying a function, the desired input components, and desired 
    output components. For example:
    
    Example Usage:
        import gradio as gr

        def image_classifier(inp):
            pass # image classifier model defined here
        gr.Interface(image_classifier, "image", "label")

        def speech_to_text(inp):
            pass # image classifier model defined here
        gr.Interface(speech_to_text, "mic", gr.Textbox(label="predicted text", lines=4))
=======
    The core Interface class is a high-level abstraction that allows you to create a 
    web-based UI around a function by specifying (1) the function (2) the desired 
    input components and (3) desired output components.
>>>>>>> 948ac9a9
    """

    # stores references to all currently existing Interface instances
    instances: weakref.WeakSet = weakref.WeakSet()

    class InterfaceTypes(Enum):
        STANDARD = auto()
        INPUT_ONLY = auto()
        OUTPUT_ONLY = auto()
        UNIFIED = auto()

    @classmethod
    def get_instances(cls) -> List[Interface]:
        """
        :return: list of all current instances.
        """
        return list(Interface.instances)

    @classmethod
    def load(
        cls,
        name: str,
        src: Optional[str] = None,
        api_key: Optional[str] = None,
        alias: Optional[str] = None,
        **kwargs,
    ) -> Interface:
        """
        Class method to construct an Interface from an external source repository, such as huggingface.
        Parameters:
        name (str): the name of the model (e.g. "gpt2"), can include the `src` as prefix (e.g. "huggingface/gpt2")
        src (str): the source of the model: `huggingface` or `gradio` (or empty if source is provided as a prefix in `name`)
        api_key (str): optional api key for use with Hugging Face Model Hub
        alias (str): optional, used as the name of the loaded model instead of the default name
        Returns:
        (gradio.Interface): a Gradio Interface object for the given model
        """
        interface_info = load_interface(name, src, api_key, alias)
        kwargs = dict(interface_info, **kwargs)
        interface = cls(**kwargs)
        interface.api_mode = True  # So interface doesn't run pre/postprocess.
        return interface

    @classmethod
    def from_pipeline(cls, pipeline: transformers.Pipeline, **kwargs) -> Interface:
        """
        Construct an Interface from a Hugging Face transformers.Pipeline.
        Parameters:
        pipeline (transformers.Pipeline): a Transformers object that offers a simple inference API dedicated to several tasks
        Returns:
        (gradio.Interface): a Gradio Interface object from the given Pipeline

        Example usage:
            import gradio as gr
            from transformers import pipeline
            pipe = pipeline(model="lysandre/tiny-vit-random")
            gr.Interface.from_pipeline(pipe).launch()
        """
        interface_info = load_from_pipeline(pipeline)
        kwargs = dict(interface_info, **kwargs)
        interface = cls(**kwargs)
        return interface

    def __init__(
        self,
        fn: Callable | List[Callable],
        inputs: Optional[str | Component | List[str | Component]],
        outputs: Optional[str | Component | List[str | Component]],
        examples: Optional[List[Any] | List[List[Any]] | str] = None,
        cache_examples: Optional[bool] = None,
        examples_per_page: int = 10,
        live: bool = False,
        interpretation: Optional[Callable | str] = None,
        num_shap: float = 2.0,
        title: Optional[str] = None,
        description: Optional[str] = None,
        article: Optional[str] = None,
        thumbnail: Optional[str] = None,
        theme: Optional[str] = None,
        css: Optional[str] = None,
        allow_flagging: Optional[str] = None,
        flagging_options: List[str] = None,
        flagging_dir: str = "flagged",
        flagging_callback: FlaggingCallback = CSVLogger(),
        analytics_enabled: Optional[bool] = None,
        _repeat_outputs_per_model: bool = True,
        **kwargs,
    ):
        """
        Parameters:
<<<<<<< HEAD
        fn (Union[Callable, List[Callable]]): the function to wrap an interface around.
        inputs (Union[str, InputComponent, List[Union[str, InputComponent]]]): a single Gradio input component, or list of Gradio input components. Components can either be passed as instantiated objects, or referred to by their string shortcuts. The number of input components should match the number of parameters in fn.
        outputs (Union[str, OutputComponent, List[Union[str, OutputComponent]]]): a single Gradio output component, or list of Gradio output components. Components can either be passed as instantiated objects, or referred to by their string shortcuts. The number of output components should match the number of values returned by fn.
        examples (Union[List[List[Any]], str]): sample inputs for the function; if provided, appears below the UI components and can be used to populate the interface. Should be nested list, in which the outer list consists of samples and each inner list consists of an input corresponding to each input component. A string path to a directory of examples can also be provided. If there are multiple input components and a directory is provided, a log.csv file must be present in the directory to link corresponding inputs.
        cache_examples (Optional[bool]): If True, caches examples in the server for fast runtime in examples. The default option in HuggingFace Spaces is True. The default option elsewhere is False.
        examples_per_page (int): If examples are provided, how many to display per page.
        live (bool): whether the interface should automatically reload on change.
        layout (str): Layout of input and output panels. "horizontal" arranges them as two columns of equal height, "unaligned" arranges them as two columns of unequal height, and "vertical" arranges them vertically.
        interpretation (Union[Callable, str]): function that provides interpretation explaining prediction output. Pass "default" to use simple built-in interpreter, "shap" to use a built-in shapley-based interpreter, or your own custom interpretation function.
=======
        fn (Callable): the function to wrap an interface around.
        inputs (str | Component | List[str] | List[Component] | None): a single Gradio component, or list of Gradio components. Components can either be passed as instantiated objects, or referred to by their string shortcuts. The number of input components should match the number of parameters in fn. If None, then only the output components will be displayed.
        outputs (str | Component | List[str] | List[Component] | None): a single Gradio component, or list of Gradio components. Components can either be passed as instantiated objects, or referred to by their string shortcuts. The number of output components should match the number of values returned by fn. If None, then only the input components will be displayed.
        examples (List[List[Any]] | str | None): sample inputs for the function; if provided, appear below the UI components and can be clicked to populate the interface. Should be nested list, in which the outer list consists of samples and each inner list consists of an input corresponding to each input component. A string path to a directory of examples can also be provided. If there are multiple input components and a directory is provided, a log.csv file must be present in the directory to link corresponding inputs.
        examples_per_page (int): If examples are provided, how many to display per page.
        cache_examples (bool | None): If True, caches examples in the server for fast runtime in examples. The default option in HuggingFace Spaces is True. The default option elsewhere is False.
        live (bool): whether the interface should automatically rerun if any of the inputs change.
        interpretation (Callable | str): function that provides interpretation explaining prediction output. Pass "default" to use simple built-in interpreter, "shap" to use a built-in shapley-based interpreter, or your own custom interpretation function.
>>>>>>> 948ac9a9
        num_shap (float): a multiplier that determines how many examples are computed for shap-based interpretation. Increasing this value will increase shap runtime, but improve results. Only applies if interpretation is "shap".
        title (str): a title for the interface; if provided, appears above the input and output components.
        description (str): a description for the interface; if provided, appears above the input and output components.
        article (str): an expanded article explaining the interface; if provided, appears below the input and output components. Accepts Markdown and HTML content.
        thumbnail (str): path to image or src to use as display picture for models listed in gradio.app/hub
        theme (str): Theme to use - right now, only "default" is supported.
        css (str): custom css or path to custom css file to use with interface.
        allow_flagging (str): one of "never", "auto", or "manual". If "never" or "auto", users will not see a button to flag an input and output. If "manual", users will see a button to flag. If "auto", every prediction will be automatically flagged. If "manual", samples are flagged when the user clicks flag button. Can be set with environmental variable GRADIO_ALLOW_FLAGGING.
        flagging_options (List[str]): if provided, allows user to select from the list of options when flagging. Only applies if allow_flagging is "manual".
        flagging_dir (str): what to name the dir where flagged data is stored.
        flagging_callback (FlaggingCallback): An instance of a subclass of FlaggingCallback which will be called when a sample is flagged. By default logs to a local CSV file.
        analytics_enabled (bool | None): Whether to allow telemetry. If None, will use GRADIO_ANALYTICS_ENABLED environment variable or default to True.
        """
        super().__init__(
            analytics_enabled=analytics_enabled, mode="interface", **kwargs
        )

        self.interface_type = self.InterfaceTypes.STANDARD
        if (inputs is None or inputs == []) and (outputs is None or outputs == []):
            raise ValueError("Must provide at least one of `inputs` or `outputs`")
        elif outputs is None or outputs == []:
            outputs = []
            self.interface_type = self.InterfaceTypes.INPUT_ONLY
        elif inputs is None or inputs == []:
            inputs = []
            self.interface_type = self.InterfaceTypes.OUTPUT_ONLY

        if not isinstance(fn, list):
            fn = [fn]
        if not isinstance(inputs, list):
            inputs = [inputs]
        if not isinstance(outputs, list):
            outputs = [outputs]

        if self.is_space and cache_examples is None:
            self.cache_examples = True
        else:
            self.cache_examples = cache_examples or False

        if "state" in inputs or "state" in outputs:
            state_input_count = len([i for i in inputs if i == "state"])
            state_output_count = len([o for o in outputs if o == "state"])
            if state_input_count != 1 or state_output_count != 1:
                raise ValueError(
                    "If using 'state', there must be exactly one state input and one state output."
                )
            default = utils.get_default_args(fn[0])[inputs.index("state")]
            state_variable = Variable(default_value=default)
            inputs[inputs.index("state")] = state_variable
            outputs[outputs.index("state")] = state_variable

            if cache_examples:
                warnings.warn(
                    "Cache examples cannot be used with state inputs and outputs."
                    "Setting cache_examples to False."
                )
            self.cache_examples = False

        self.input_components = [get_component_instance(i).unrender() for i in inputs]
        self.output_components = [get_component_instance(o).unrender() for o in outputs]

        if len(self.input_components) == len(self.output_components):
            same_components = [
                i is o for i, o in zip(self.input_components, self.output_components)
            ]
            if all(same_components):
                self.interface_type = self.InterfaceTypes.UNIFIED

        if self.interface_type in [
            self.InterfaceTypes.STANDARD,
            self.InterfaceTypes.OUTPUT_ONLY,
        ]:
            for o in self.output_components:
                o.interactive = False  # Force output components to be non-interactive

        if _repeat_outputs_per_model:
            self.output_components *= len(fn)

        if (
            interpretation is None
            or isinstance(interpretation, list)
            or callable(interpretation)
        ):
            self.interpretation = interpretation
        elif isinstance(interpretation, str):
            self.interpretation = [
                interpretation.lower() for _ in self.input_components
            ]
        else:
            raise ValueError("Invalid value for parameter: interpretation")

        self.api_mode = False
        self.predict = fn
        self.predict_durations = [[0, 0]] * len(fn)
        self.function_names = [func.__name__ for func in fn]
        self.__name__ = ", ".join(self.function_names)

        self.live = live
        self.flag_hash = random.getrandbits(32)

        self.title = title

        CLEANER = re.compile("<.*?>")

        def clean_html(raw_html):
            cleantext = re.sub(CLEANER, "", raw_html)
            return cleantext

        md = MarkdownIt(
            "js-default",
            {
                "linkify": True,
                "typographer": True,
                "html": True,
            },
        ).use(footnote_plugin)

        simple_description = None
        if description is not None:
            description = md.render(description)
            simple_description = clean_html(description)
        self.simple_description = simple_description
        self.description = description
        if article is not None:
            article = utils.readme_to_html(article)
            article = md.render(article)
        self.article = article

        self.thumbnail = thumbnail
        self.theme = theme or os.getenv("GRADIO_THEME", "default")
        if not(self.theme == "default"):
            warnings.warn("Currently, only the 'default' theme is supported.")

        if css is not None and os.path.exists(css):
            with open(css) as css_file:
                self.css = css_file.read()
        else:
            self.css = css
        if examples is None or (
            isinstance(examples, list)
            and (len(examples) == 0 or isinstance(examples[0], list))
        ):
            self.examples = examples
        elif (
            isinstance(examples, list) and len(self.input_components) == 1
        ):  # If there is only one input component, examples can be provided as a regular list instead of a list of lists
            self.examples = [[e] for e in examples]
        elif isinstance(examples, str):
            if not os.path.exists(examples):
                raise FileNotFoundError(
                    "Could not find examples directory: " + examples
                )
            log_file = os.path.join(examples, "log.csv")
            if not os.path.exists(log_file):
                if len(self.input_components) == 1:
                    exampleset = [
                        [os.path.join(examples, item)] for item in os.listdir(examples)
                    ]
                else:
                    raise FileNotFoundError(
                        "Could not find log file (required for multiple inputs): "
                        + log_file
                    )
            else:
                with open(log_file) as logs:
                    exampleset = list(csv.reader(logs))
                    exampleset = exampleset[1:]  # remove header
            for i, example in enumerate(exampleset):
                for j, (component, cell) in enumerate(
                    zip(
                        self.input_components + self.output_components,
                        example,
                    )
                ):
                    exampleset[i][j] = component.restore_flagged(
                        examples,
                        cell,
                        None,
                    )
            self.examples = exampleset
        else:
            raise ValueError(
                "Examples argument must either be a directory or a nested "
                "list, where each sublist represents a set of inputs."
            )
        self.num_shap = num_shap
        self.examples_per_page = examples_per_page

        self.simple_server = None

        # For analytics_enabled and allow_flagging: (1) first check for
        # parameter, (2) check for env variable, (3) default to True/"manual"
        self.analytics_enabled = (
            analytics_enabled
            if analytics_enabled is not None
            else os.getenv("GRADIO_ANALYTICS_ENABLED", "True") == "True"
        )
        if allow_flagging is None:
            allow_flagging = os.getenv("GRADIO_ALLOW_FLAGGING", "manual")
        if allow_flagging is True:
            warnings.warn(
                "The `allow_flagging` parameter in `Interface` now"
                "takes a string value ('auto', 'manual', or 'never')"
                ", not a boolean. Setting parameter to: 'manual'."
            )
            self.allow_flagging = "manual"
        elif allow_flagging == "manual":
            self.allow_flagging = "manual"
        elif allow_flagging is False:
            warnings.warn(
                "The `allow_flagging` parameter in `Interface` now"
                "takes a string value ('auto', 'manual', or 'never')"
                ", not a boolean. Setting parameter to: 'never'."
            )
            self.allow_flagging = "never"
        elif allow_flagging == "never":
            self.allow_flagging = "never"
        elif allow_flagging == "auto":
            self.allow_flagging = "auto"
        else:
            raise ValueError(
                "Invalid value for `allow_flagging` parameter."
                "Must be: 'auto', 'manual', or 'never'."
            )

        self.flagging_options = flagging_options
        self.flagging_callback = flagging_callback
        self.flagging_dir = flagging_dir

        self.save_to = None  # Used for selenium tests
        self.share = None
        self.share_url = None
        self.local_url = None

        self.requires_permissions = any(
            [component.requires_permissions for component in self.input_components]
        )

        self.favicon_path = None

        data = {
            "fn": fn,
            "inputs": inputs,
            "outputs": outputs,
            "live": live,
            "ip_address": self.ip_address,
            "interpretation": interpretation,
            "allow_flagging": allow_flagging,
            "custom_css": self.css is not None,
            "theme": self.theme,
        }

        if self.analytics_enabled:
            utils.initiated_analytics(data)

        utils.version_check()
        Interface.instances.add(self)

        param_names = inspect.getfullargspec(self.predict[0])[0]
        for component, param_name in zip(self.input_components, param_names):
            if component.label is None:
                component.label = param_name
        for i, component in enumerate(self.output_components):
            if component.label is None:
                if len(self.output_components) == 1:
                    component.label = "output"
                else:
                    component.label = "output " + str(i)

        if self.cache_examples and examples:
            cache_interface_examples(self)

        if self.allow_flagging != "never":
            if self.interface_type == self.InterfaceTypes.UNIFIED:
                self.flagging_callback.setup(self.input_components, self.flagging_dir)
            elif self.interface_type == self.InterfaceTypes.INPUT_ONLY:
                pass
            else:
                self.flagging_callback.setup(
                    self.input_components + self.output_components, self.flagging_dir
                )

        with self:
            if self.title:
                Markdown(
                    "<h1 style='text-align: center; margin-bottom: 1rem'>"
                    + self.title
                    + "</h1>"
                )
            if self.description:
                Markdown(self.description)
            with Row():
                if self.interface_type in [
                    self.InterfaceTypes.STANDARD,
                    self.InterfaceTypes.INPUT_ONLY,
                    self.InterfaceTypes.UNIFIED,
                ]:
                    with Column(variant="panel"):
                        input_component_column = Column()
                        if self.interface_type in [
                            self.InterfaceTypes.INPUT_ONLY,
                            self.InterfaceTypes.UNIFIED,
                        ]:
                            status_tracker = StatusTracker(cover_container=True)
                        with input_component_column:
                            for component in self.input_components:
                                component.render()
                        if self.interpretation:
                            interpret_component_column = Column(visible=False)
                            interpretation_set = []
                            with interpret_component_column:
                                for component in self.input_components:
                                    interpretation_set.append(Interpretation(component))
                        with Row():
                            if self.interface_type in [
                                self.InterfaceTypes.STANDARD,
                                self.InterfaceTypes.INPUT_ONLY,
                            ]:
                                clear_btn = Button("Clear", variant="secondary")
                                if not self.live:
                                    submit_btn = Button("Submit")
                            elif self.interface_type == self.InterfaceTypes.UNIFIED:
                                clear_btn = Button("Clear", variant="secondary")
                                submit_btn = Button("Submit")
                                if self.allow_flagging == "manual":
                                    flag_btn = Button("Flag", variant="secondary")

                if self.interface_type in [
                    self.InterfaceTypes.STANDARD,
                    self.InterfaceTypes.OUTPUT_ONLY,
                ]:

                    with Column(variant="panel"):
                        status_tracker = StatusTracker(cover_container=True)
                        for component in self.output_components:
                            component.render()
                        with Row():
                            if self.interface_type == self.InterfaceTypes.OUTPUT_ONLY:
                                clear_btn = Button("Clear", variant="secondary")
                                submit_btn = Button("Generate")
                            if self.allow_flagging == "manual":
                                flag_btn = Button("Flag", variant="secondary")
                            if self.interpretation:
                                interpretation_btn = Button(
                                    "Interpret", variant="secondary"
                                )
            submit_fn = (
                lambda *args: self.run_prediction(args)[0]
                if len(self.output_components) == 1
                else self.run_prediction(args)
            )
            if self.live:
                for component in self.input_components:
                    component.change(
                        submit_fn, self.input_components, self.output_components
                    )
            else:
                submit_btn.click(
                    submit_fn,
                    self.input_components,
                    self.output_components,
                    status_tracker=status_tracker,
                )
            clear_btn.click(
                None,
                [],
                (
                    self.input_components
                    + self.output_components
                    + (
                        [input_component_column]
                        if self.interface_type
                        in [
                            self.InterfaceTypes.STANDARD,
                            self.InterfaceTypes.INPUT_ONLY,
                            self.InterfaceTypes.UNIFIED,
                        ]
                        else []
                    )
                    + ([interpret_component_column] if self.interpretation else [])
                ),
                _js=f"""() => {json.dumps(
                    [component.cleared_value if hasattr(component, "cleared_value") else None
                    for component in self.input_components + self.output_components] + (
                            [True]
                            if self.interface_type
                            in [
                                self.InterfaceTypes.STANDARD,
                                self.InterfaceTypes.INPUT_ONLY,
                                self.InterfaceTypes.UNIFIED,
                            ]
                            else []
                        )
                    + ([False] if self.interpretation else [])
                )}
                """,
            )
            if self.allow_flagging == "manual":
                if self.interface_type in [
                    self.InterfaceTypes.STANDARD,
                    self.InterfaceTypes.OUTPUT_ONLY,
                ]:
                    flag_btn.click(
                        lambda *flag_data: self.flagging_callback.flag(flag_data),
                        inputs=self.input_components + self.output_components,
                        outputs=[],
                        _preprocess=False,
                        queue=False,
                    )
                elif self.interface_type == self.InterfaceTypes.UNIFIED:
                    flag_btn.click(
                        lambda *flag_data: self.flagging_callback.flag(flag_data),
                        inputs=self.input_components,
                        outputs=[],
                        _preprocess=False,
                        queue=False,
                    )

            if self.examples:
                non_state_inputs = [
                    c for c in self.input_components if not isinstance(c, Variable)
                ]

                examples = Dataset(
                    components=non_state_inputs,
                    samples=self.examples,
                    type="index",
                )

                def load_example(example_id):
                    processed_examples = [
                        component.preprocess_example(sample)
                        for component, sample in zip(
                            self.input_components, self.examples[example_id]
                        )
                    ]
                    if self.cache_examples:
                        processed_examples += load_from_cache(self, example_id)
                    if len(processed_examples) == 1:
                        return processed_examples[0]
                    else:
                        return processed_examples

                examples.click(
                    load_example,
                    inputs=[examples],
                    outputs=non_state_inputs
                    + (self.output_components if self.cache_examples else []),
                    _postprocess=False,
                    queue=False,
                )

            if self.interpretation:
                interpretation_btn.click(
                    lambda *data: self.interpret(data) + [False, True],
                    inputs=self.input_components + self.output_components,
                    outputs=interpretation_set
                    + [input_component_column, interpret_component_column],
                    status_tracker=status_tracker,
                    _preprocess=False,
                )

            if self.article:
                Markdown(self.article)

        self.config = self.get_config_file()

    def __call__(self, *params):
        if (
            self.api_mode
        ):  # skip the preprocessing/postprocessing if sending to a remote API
            output = self.run_prediction(params, called_directly=True)
        else:
            output = self.process(params)
        return output[0] if len(output) == 1 else output

    def __str__(self):
        return self.__repr__()

    def __repr__(self):
        repr = "Gradio Interface for: {}".format(
            ", ".join(fn.__name__ for fn in self.predict)
        )
        repr += "\n" + "-" * len(repr)
        repr += "\ninputs:"
        for component in self.input_components:
            repr += "\n|-{}".format(str(component))
        repr += "\noutputs:"
        for component in self.output_components:
            repr += "\n|-{}".format(str(component))
        return repr

    def run_prediction(
        self,
        processed_input: List[Any],
        called_directly: bool = False,
    ) -> List[Any] | Tuple[List[Any], List[float]]:
        """
        Runs the prediction function with the given (already processed) inputs.
        Parameters:
        processed_input (list): A list of processed inputs.
        called_directly (bool): Whether the prediction is being called
            directly (i.e. as a function, not through the GUI).
        Returns:
        predictions (list): A list of predictions (not post-processed).
        """
        if self.api_mode:  # Serialize the input
            processed_input = [
                input_component.serialize(processed_input[i], called_directly)
                for i, input_component in enumerate(self.input_components)
            ]
        predictions = []
        output_component_counter = 0

        for predict_fn in self.predict:
            prediction = predict_fn(*processed_input)

            if len(self.output_components) == len(self.predict) or prediction is None:
                prediction = [prediction]

            if self.api_mode:  # Serialize the input
                prediction_ = copy.deepcopy(prediction)
                prediction = []

                # Done this way to handle both single interfaces with multiple outputs and Parallel() interfaces
                for pred in prediction_:
                    prediction.append(
                        self.output_components[output_component_counter].deserialize(
                            pred
                        )
                    )
                    output_component_counter += 1

            predictions.extend(prediction)

        return predictions

    def process(self, raw_input: List[Any]) -> Tuple[List[Any], List[float]]:
        """
        First preprocesses the input, then runs prediction using
        self.run_prediction(), then postprocesses the output.
        Parameters:
        raw_input: a list of raw inputs to process and apply the prediction(s) on.
        Returns:
        processed output: a list of processed  outputs to return as the prediction(s).
        duration: a list of time deltas measuring inference time for each prediction fn.
        """
        processed_input = [
            input_component.preprocess(raw_input[i])
            for i, input_component in enumerate(self.input_components)
        ]
        predictions = self.run_prediction(processed_input)
        processed_output = [
            output_component.postprocess(predictions[i])
            if predictions[i] is not None
            else None
            for i, output_component in enumerate(self.output_components)
        ]
        return processed_output

    def interpret(self, raw_input: List[Any]) -> List[Any]:
        return [
            {"original": raw_value, "interpretation": interpretation}
            for interpretation, raw_value in zip(
                interpretation.run_interpret(self, raw_input)[0], raw_input
            )
        ]

    def test_launch(self) -> None:
        """
        Passes a few samples through the function to test if the inputs/outputs
        components are consistent with the function parameter and return values.
        """
        for predict_fn in self.predict:
            print("Test launch: {}()...".format(predict_fn.__name__), end=" ")
            raw_input = []
            for input_component in self.input_components:
                if input_component.test_input is None:
                    print("SKIPPED")
                    break
                else:
                    raw_input.append(input_component.test_input)
            else:
                self.process(raw_input)
                print("PASSED")
                continue

    def integrate(self, comet_ml=None, wandb=None, mlflow=None) -> None:
        """
        A catch-all method for integrating with other libraries.
        Should be run after launch()
        Parameters:
            comet_ml (Experiment): If a comet_ml Experiment object is provided,
            will integrate with the experiment and appear on Comet dashboard
            wandb (module): If the wandb module is provided, will integrate
            with it and appear on WandB dashboard
            mlflow (module): If the mlflow module  is provided, will integrate
            with the experiment and appear on ML Flow dashboard
        """
        analytics_integration = ""
        if comet_ml is not None:
            analytics_integration = "CometML"
            comet_ml.log_other("Created from", "Gradio")
            if self.share_url is not None:
                comet_ml.log_text("gradio: " + self.share_url)
                comet_ml.end()
            else:
                comet_ml.log_text("gradio: " + self.local_url)
                comet_ml.end()
        if wandb is not None:
            analytics_integration = "WandB"
            if self.share_url is not None:
                wandb.log(
                    {
                        "Gradio panel": wandb.Html(
                            '<iframe src="'
                            + self.share_url
                            + '" width="'
                            + str(self.width)
                            + '" height="'
                            + str(self.height)
                            + '" frameBorder="0"></iframe>'
                        )
                    }
                )
            else:
                print(
                    "The WandB integration requires you to "
                    "`launch(share=True)` first."
                )
        if mlflow is not None:
            analytics_integration = "MLFlow"
            if self.share_url is not None:
                mlflow.log_param("Gradio Interface Share Link", self.share_url)
            else:
                mlflow.log_param("Gradio Interface Local Link", self.local_url)
        if self.analytics_enabled and analytics_integration:
            data = {"integration": analytics_integration}
            utils.integration_analytics(data)


class TabbedInterface(Blocks):
    def __init__(
        self, interface_list: List[Interface], tab_names: Optional[List[str]] = None
    ):
        if tab_names is None:
            tab_names = ["Tab {}".format(i) for i in range(len(interface_list))]
        super().__init__()
        with self:
            with Tabs():
                for (interface, tab_name) in zip(interface_list, tab_names):
                    with TabItem(label=tab_name):
                        interface.render()


def close_all(verbose: bool = True) -> None:
    for io in Interface.get_instances():
        io.close(verbose)<|MERGE_RESOLUTION|>--- conflicted
+++ resolved
@@ -42,10 +42,9 @@
 
 class Interface(Blocks):
     """
-<<<<<<< HEAD
-    gradio.Interface is a high-level class that allows you to create a web demo
-    simply by specifying a function, the desired input components, and desired 
-    output components. For example:
+    The core Interface class is a high-level abstraction that allows you to create a
+    web-based UI around a function by specifying (1) the function (2) the desired
+    input components and (3) desired output components. For example:
     
     Example Usage:
         import gradio as gr
@@ -57,11 +56,6 @@
         def speech_to_text(inp):
             pass # image classifier model defined here
         gr.Interface(speech_to_text, "mic", gr.Textbox(label="predicted text", lines=4))
-=======
-    The core Interface class is a high-level abstraction that allows you to create a 
-    web-based UI around a function by specifying (1) the function (2) the desired 
-    input components and (3) desired output components.
->>>>>>> 948ac9a9
     """
 
     # stores references to all currently existing Interface instances
@@ -152,26 +146,14 @@
     ):
         """
         Parameters:
-<<<<<<< HEAD
-        fn (Union[Callable, List[Callable]]): the function to wrap an interface around.
-        inputs (Union[str, InputComponent, List[Union[str, InputComponent]]]): a single Gradio input component, or list of Gradio input components. Components can either be passed as instantiated objects, or referred to by their string shortcuts. The number of input components should match the number of parameters in fn.
-        outputs (Union[str, OutputComponent, List[Union[str, OutputComponent]]]): a single Gradio output component, or list of Gradio output components. Components can either be passed as instantiated objects, or referred to by their string shortcuts. The number of output components should match the number of values returned by fn.
-        examples (Union[List[List[Any]], str]): sample inputs for the function; if provided, appears below the UI components and can be used to populate the interface. Should be nested list, in which the outer list consists of samples and each inner list consists of an input corresponding to each input component. A string path to a directory of examples can also be provided. If there are multiple input components and a directory is provided, a log.csv file must be present in the directory to link corresponding inputs.
-        cache_examples (Optional[bool]): If True, caches examples in the server for fast runtime in examples. The default option in HuggingFace Spaces is True. The default option elsewhere is False.
-        examples_per_page (int): If examples are provided, how many to display per page.
-        live (bool): whether the interface should automatically reload on change.
-        layout (str): Layout of input and output panels. "horizontal" arranges them as two columns of equal height, "unaligned" arranges them as two columns of unequal height, and "vertical" arranges them vertically.
-        interpretation (Union[Callable, str]): function that provides interpretation explaining prediction output. Pass "default" to use simple built-in interpreter, "shap" to use a built-in shapley-based interpreter, or your own custom interpretation function.
-=======
         fn (Callable): the function to wrap an interface around.
         inputs (str | Component | List[str] | List[Component] | None): a single Gradio component, or list of Gradio components. Components can either be passed as instantiated objects, or referred to by their string shortcuts. The number of input components should match the number of parameters in fn. If None, then only the output components will be displayed.
         outputs (str | Component | List[str] | List[Component] | None): a single Gradio component, or list of Gradio components. Components can either be passed as instantiated objects, or referred to by their string shortcuts. The number of output components should match the number of values returned by fn. If None, then only the input components will be displayed.
         examples (List[List[Any]] | str | None): sample inputs for the function; if provided, appear below the UI components and can be clicked to populate the interface. Should be nested list, in which the outer list consists of samples and each inner list consists of an input corresponding to each input component. A string path to a directory of examples can also be provided. If there are multiple input components and a directory is provided, a log.csv file must be present in the directory to link corresponding inputs.
+        cache_examples (bool | None): If True, caches examples in the server for fast runtime in examples. The default option in HuggingFace Spaces is True. The default option elsewhere is False.
         examples_per_page (int): If examples are provided, how many to display per page.
-        cache_examples (bool | None): If True, caches examples in the server for fast runtime in examples. The default option in HuggingFace Spaces is True. The default option elsewhere is False.
         live (bool): whether the interface should automatically rerun if any of the inputs change.
         interpretation (Callable | str): function that provides interpretation explaining prediction output. Pass "default" to use simple built-in interpreter, "shap" to use a built-in shapley-based interpreter, or your own custom interpretation function.
->>>>>>> 948ac9a9
         num_shap (float): a multiplier that determines how many examples are computed for shap-based interpretation. Increasing this value will increase shap runtime, but improve results. Only applies if interpretation is "shap".
         title (str): a title for the interface; if provided, appears above the input and output components.
         description (str): a description for the interface; if provided, appears above the input and output components.

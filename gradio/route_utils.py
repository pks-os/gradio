from __future__ import annotations

import asyncio
import functools
import hashlib
import hmac
import json
import os
import pickle
import re
import shutil
import threading
import uuid
from collections import deque
from collections.abc import AsyncGenerator, Callable
from contextlib import AbstractAsyncContextManager, AsyncExitStack, asynccontextmanager
from dataclasses import dataclass as python_dataclass
from datetime import datetime
from pathlib import Path
from tempfile import NamedTemporaryFile, _TemporaryFileWrapper
from typing import (
    TYPE_CHECKING,
<<<<<<< HEAD
=======
    Any,
    AsyncContextManager,
    AsyncGenerator,
>>>>>>> 675b50b2
    BinaryIO,
    Optional,
    Union,
)
from urllib.parse import urlparse

import anyio
import fastapi
import gradio_client.utils as client_utils
import httpx
import multipart
from gradio_client.documentation import document
from multipart.multipart import parse_options_header
from starlette.datastructures import FormData, Headers, MutableHeaders, UploadFile
from starlette.formparsers import MultiPartException, MultipartPart
from starlette.responses import PlainTextResponse, Response
from starlette.types import ASGIApp, Message, Receive, Scope, Send

from gradio import processing_utils, utils
from gradio.data_classes import BlocksConfigDict, MediaStreamChunk, PredictBody
from gradio.exceptions import Error
from gradio.helpers import EventData
from gradio.state_holder import SessionState

if TYPE_CHECKING:
    from gradio.blocks import BlockFunction, Blocks
    from gradio.routes import App


config_lock = threading.Lock()


class Obj:
    """
    Using a class to convert dictionaries into objects. Used by the `Request` class.
    Credit: https://www.geeksforgeeks.org/convert-nested-python-dictionary-to-object/
    """

    def __init__(self, dict_):
        self.__dict__.update(dict_)
        for key, value in dict_.items():
            if isinstance(value, (dict, list)):
                value = Obj(value)
            setattr(self, key, value)

    def __getitem__(self, item):
        return self.__dict__[item]

    def __setitem__(self, item, value):
        self.__dict__[item] = value

    def __iter__(self):
        for key, value in self.__dict__.items():
            if isinstance(value, Obj):
                yield (key, dict(value))
            else:
                yield (key, value)

    def __contains__(self, item) -> bool:
        if item in self.__dict__:
            return True
        for value in self.__dict__.values():
            if isinstance(value, Obj) and item in value:
                return True
        return False

    def get(self, item, default=None):
        if item in self:
            return self.__dict__[item]
        return default

    def keys(self):
        return self.__dict__.keys()

    def values(self):
        return self.__dict__.values()

    def items(self):
        return self.__dict__.items()

    def __str__(self) -> str:
        return str(self.__dict__)

    def __repr__(self) -> str:
        return str(self.__dict__)

    def pop(self, item, default=None):
        if item in self:
            return self.__dict__.pop(item)
        return default


@document()
class Request:
    """
    A Gradio request object that can be used to access the request headers, cookies,
    query parameters and other information about the request from within the prediction
    function. The class is a thin wrapper around the fastapi.Request class. Attributes
    of this class include: `headers`, `client`, `query_params`, `session_hash`, and `path_params`. If
    auth is enabled, the `username` attribute can be used to get the logged in user. In some environments,
    the dict-like attributes (e.g. `requests.headers`, `requests.query_params`) of this class are automatically
    converted to to dictionaries, so we recommend converting them to dictionaries before accessing
    attributes for consistent behavior in different environments.
    Example:
        import gradio as gr
        def echo(text, request: gr.Request):
            if request:
                print("Request headers dictionary:", dict(request.headers))
                print("Query parameters:", dict(request.query_params))
                print("IP address:", request.client.host)
                print("Gradio session hash:", request.session_hash)
            return text
        io = gr.Interface(echo, "textbox", "textbox").launch()
    Demos: request_ip_headers
    """

    def __init__(
        self,
        request: fastapi.Request | None = None,
        username: str | None = None,
        session_hash: str | None = None,
        **kwargs,
    ):
        """
        Can be instantiated with either a fastapi.Request or by manually passing in
        attributes (needed for queueing).
        Parameters:
            request: A fastapi.Request
            username: The username of the logged in user (if auth is enabled)
            session_hash: The session hash of the current session. It is unique for each page load.
        """
        self.request = request
        self.username = username
        self.session_hash: str | None = session_hash
        self.kwargs: dict[str, Any] = kwargs

    def dict_to_obj(self, d):
        if isinstance(d, dict):
            return json.loads(json.dumps(d), object_hook=Obj)
        else:
            return d

    def __getattr__(self, name: str):
        if self.request:
            return self.dict_to_obj(getattr(self.request, name))
        else:
            try:
                obj = self.kwargs[name]
            except KeyError as ke:
                raise AttributeError(
                    f"'Request' object has no attribute '{name}'"
                ) from ke
            return self.dict_to_obj(obj)

    def __getstate__(self) -> dict[str, Any]:
        self.kwargs.update(
            {
                "headers": dict(getattr(self, "headers", {})),
                "query_params": dict(getattr(self, "query_params", {})),
                "cookies": dict(getattr(self, "cookies", {})),
                "path_params": dict(getattr(self, "path_params", {})),
                "client": {
                    "host": getattr(self, "client", {}) and self.client.host,
                    "port": getattr(self, "client", {}) and self.client.port,
                },
                "url": getattr(self, "url", ""),
            }
        )
        if request_state := hasattr(self, "state"):
            try:
                pickle.dumps(request_state)
                self.kwargs["request_state"] = request_state
            except pickle.PicklingError:
                pass
        self.request = None
        return self.__dict__

    def __setstate__(self, state: dict[str, Any]):
        if request_state := state.pop("request_state", None):
            self.state = request_state
        self.__dict__ = state


class FnIndexInferError(Exception):
    pass


def get_fn(blocks: Blocks, api_name: str | None, body: PredictBody) -> BlockFunction:
    if body.session_hash:
        session_state = blocks.state_holder[body.session_hash]
        fns = session_state.blocks_config.fns
    else:
        fns = blocks.fns

    if body.fn_index is None:
        if api_name is not None:
            for fn in fns.values():
                if fn.api_name == api_name:
                    return fn
        raise FnIndexInferError(
            f"Could not infer function index for API name: {api_name}"
        )
    else:
        return fns[body.fn_index]


def compile_gr_request(
    body: PredictBody,
    fn: BlockFunction,
    username: Optional[str],
    request: Optional[fastapi.Request],
):
    # If this fn_index cancels jobs, then the only input we need is the
    # current session hash
    if fn.cancels:
        body.data = [body.session_hash]
    if body.request:
        if body.batched:
            gr_request = [Request(username=username, request=request)]
        else:
            gr_request = Request(
                username=username, request=body.request, session_hash=body.session_hash
            )
    else:
        if request is None:
            raise ValueError("request must be provided if body.request is None")
        gr_request = Request(
            username=username, request=request, session_hash=body.session_hash
        )

    return gr_request


def restore_session_state(app: App, body: PredictBody):
    event_id = body.event_id
    session_hash = getattr(body, "session_hash", None)
    if session_hash is not None:
        session_state = app.state_holder[session_hash]
        # The should_reset set keeps track of the fn_indices
        # that have been cancelled. When a job is cancelled,
        # the /reset route will mark the jobs as having been reset.
        # That way if the cancel job finishes BEFORE the job being cancelled
        # the job being cancelled will not overwrite the state of the iterator.
        if event_id is None:
            iterator = None
        elif event_id in app.iterators_to_reset:
            iterator = None
            app.iterators_to_reset.remove(event_id)
        else:
            iterator = app.iterators.get(event_id)
    else:
        session_state = SessionState(app.get_blocks())
        iterator = None

    return session_state, iterator


def prepare_event_data(
    blocks: Blocks,
    body: PredictBody,
) -> EventData:
    target = body.trigger_id
    event_data = EventData(
        blocks.blocks.get(target) if target else None,
        body.event_data,
    )
    return event_data


async def call_process_api(
    app: App,
    body: PredictBody,
    gr_request: Union[Request, list[Request]],
    fn: BlockFunction,
    root_path: str,
):
    session_state, iterator = restore_session_state(app=app, body=body)

    event_data = prepare_event_data(app.get_blocks(), body)
    event_id = body.event_id

    session_hash = getattr(body, "session_hash", None)
    inputs = body.data

    batch_in_single_out = not body.batched and fn.batch
    if batch_in_single_out:
        inputs = [inputs]

    try:
        with utils.MatplotlibBackendMananger():
            output = await app.get_blocks().process_api(
                block_fn=fn,
                inputs=inputs,
                request=gr_request,
                state=session_state,
                iterator=iterator,
                session_hash=session_hash,
                event_id=event_id,
                event_data=event_data,
                in_event_listener=True,
                simple_format=body.simple_format,
                root_path=root_path,
            )
        iterator = output.pop("iterator", None)
        if event_id is not None:
            app.iterators[event_id] = iterator  # type: ignore
        if isinstance(output, Error):
            raise output
    except BaseException:
        iterator = app.iterators.get(event_id) if event_id is not None else None
        if iterator is not None:  # close off any streams that are still open
            run_id = id(iterator)
            pending_streams: dict[int, MediaStream] = (
                app.get_blocks().pending_streams[session_hash].get(run_id, {})
            )
            for stream in pending_streams.values():
                stream.end_stream()
        raise

    if batch_in_single_out:
        output["data"] = output["data"][0]
    return output


def get_root_url(
    request: fastapi.Request, route_path: str, root_path: str | None
) -> str:
    """
    Gets the root url of the Gradio app (i.e. the public url of the app) without a trailing slash.

    This is how the root_url is resolved:
    1. If a user provides a `root_path` manually that is a full URL, it is returned directly.
    2. If the request has an x-forwarded-host header (e.g. because it is behind a proxy), the root url is
    constructed from the x-forwarded-host header. In this case, `route_path` is not used to construct the root url.
    3. Otherwise, the root url is constructed from the request url. The query parameters and `route_path` are stripped off.
    And if a relative `root_path` is provided, and it is not already the subpath of the URL, it is appended to the root url.

    In cases (2) and (3), We also check to see if the x-forwarded-proto header is present, and if so, convert the root url to https.
    And if there are multiple hosts in the x-forwarded-host or multiple protocols in the x-forwarded-proto, the first one is used.
    """

    def get_first_header_value(header_name: str):
        header_value = request.headers.get(header_name)
        if header_value:
            return header_value.split(",")[0].strip()
        return None

    if root_path and client_utils.is_http_url_like(root_path):
        return root_path.rstrip("/")

    x_forwarded_host = get_first_header_value("x-forwarded-host")
    root_url = f"http://{x_forwarded_host}" if x_forwarded_host else str(request.url)
    root_url = httpx.URL(root_url)
    root_url = root_url.copy_with(query=None)
    root_url = str(root_url).rstrip("/")
    if get_first_header_value("x-forwarded-proto") == "https":
        root_url = root_url.replace("http://", "https://")

    route_path = route_path.rstrip("/")
    if len(route_path) > 0 and not x_forwarded_host:
        root_url = root_url[: -len(route_path)]
    root_url = root_url.rstrip("/")

    root_url = httpx.URL(root_url)
    if root_path and root_url.path != root_path:
        root_url = root_url.copy_with(path=root_path)

    return str(root_url).rstrip("/")


def _user_safe_decode(src: bytes, codec: str) -> str:
    try:
        return src.decode(codec)
    except (UnicodeDecodeError, LookupError):
        return src.decode("latin-1")


class GradioUploadFile(UploadFile):
    """UploadFile with a sha attribute."""

    def __init__(
        self,
        file: BinaryIO,
        *,
        size: int | None = None,
        filename: str | None = None,
        headers: Headers | None = None,
    ) -> None:
        super().__init__(file, size=size, filename=filename, headers=headers)
        self.sha = hashlib.sha256()
        self.sha.update(processing_utils.hash_seed)


@python_dataclass(frozen=True)
class FileUploadProgressUnit:
    filename: str
    chunk_size: int


@python_dataclass
class FileUploadProgressTracker:
    deque: deque[FileUploadProgressUnit]
    is_done: bool


class FileUploadProgressNotTrackedError(Exception):
    pass


class FileUploadProgressNotQueuedError(Exception):
    pass


class FileUploadProgress:
    def __init__(self) -> None:
        self._statuses: dict[str, FileUploadProgressTracker] = {}

    def track(self, upload_id: str):
        if upload_id not in self._statuses:
            self._statuses[upload_id] = FileUploadProgressTracker(deque(), False)

    def append(self, upload_id: str, filename: str, message_bytes: bytes):
        if upload_id not in self._statuses:
            self.track(upload_id)
        queue = self._statuses[upload_id].deque

        if len(queue) == 0:
            queue.append(FileUploadProgressUnit(filename, len(message_bytes)))
        else:
            last_unit = queue.popleft()
            if last_unit.filename != filename:
                queue.append(FileUploadProgressUnit(filename, len(message_bytes)))
            else:
                queue.append(
                    FileUploadProgressUnit(
                        filename,
                        last_unit.chunk_size + len(message_bytes),
                    )
                )

    def set_done(self, upload_id: str):
        if upload_id not in self._statuses:
            self.track(upload_id)
        self._statuses[upload_id].is_done = True

    def is_done(self, upload_id: str):
        if upload_id not in self._statuses:
            raise FileUploadProgressNotTrackedError()
        return self._statuses[upload_id].is_done

    def stop_tracking(self, upload_id: str):
        if upload_id in self._statuses:
            del self._statuses[upload_id]

    def pop(self, upload_id: str) -> FileUploadProgressUnit:
        if upload_id not in self._statuses:
            raise FileUploadProgressNotTrackedError()
        try:
            return self._statuses[upload_id].deque.pop()
        except IndexError as e:
            raise FileUploadProgressNotQueuedError() from e


class GradioMultiPartParser:
    """Vendored from starlette.MultipartParser.

    Thanks starlette!

    Made the following modifications
        - Use GradioUploadFile instead of UploadFile
        - Use NamedTemporaryFile instead of SpooledTemporaryFile
        - Compute hash of data as the request is streamed

    """

    max_file_size = 1024 * 1024

    def __init__(
        self,
        headers: Headers,
        stream: AsyncGenerator[bytes, None],
        *,
        max_files: Union[int, float] = 1000,
        max_fields: Union[int, float] = 1000,
        upload_id: str | None = None,
        upload_progress: FileUploadProgress | None = None,
        max_file_size: int | float,
    ) -> None:
        self.headers = headers
        self.stream = stream
        self.max_files = max_files
        self.max_fields = max_fields
        self.items: list[tuple[str, Union[str, UploadFile]]] = []
        self.upload_id = upload_id
        self.upload_progress = upload_progress
        self._current_files = 0
        self._current_fields = 0
        self.max_file_size = max_file_size
        self._current_partial_header_name: bytes = b""
        self._current_partial_header_value: bytes = b""
        self._current_part = MultipartPart()
        self._charset = ""
        self._file_parts_to_write: list[tuple[MultipartPart, bytes]] = []
        self._file_parts_to_finish: list[MultipartPart] = []
        self._files_to_close_on_error: list[_TemporaryFileWrapper] = []

    def on_part_begin(self) -> None:
        self._current_part = MultipartPart()

    def on_part_data(self, data: bytes, start: int, end: int) -> None:
        message_bytes = data[start:end]
        if self.upload_progress is not None:
            self.upload_progress.append(
                self.upload_id,  # type: ignore
                self._current_part.file.filename,  # type: ignore
                message_bytes,
            )
        if self._current_part.file is None:
            self._current_part.data += message_bytes
        else:
            self._file_parts_to_write.append((self._current_part, message_bytes))

    def on_part_end(self) -> None:
        if self._current_part.file is None:
            self.items.append(
                (
                    self._current_part.field_name,
                    _user_safe_decode(self._current_part.data, str(self._charset)),
                )
            )
        else:
            self._file_parts_to_finish.append(self._current_part)
            # The file can be added to the items right now even though it's not
            # finished yet, because it will be finished in the `parse()` method, before
            # self.items is used in the return value.
            self.items.append((self._current_part.field_name, self._current_part.file))

    def on_header_field(self, data: bytes, start: int, end: int) -> None:
        self._current_partial_header_name += data[start:end]

    def on_header_value(self, data: bytes, start: int, end: int) -> None:
        self._current_partial_header_value += data[start:end]

    def on_header_end(self) -> None:
        field = self._current_partial_header_name.lower()
        if field == b"content-disposition":
            self._current_part.content_disposition = self._current_partial_header_value
        self._current_part.item_headers.append(
            (field, self._current_partial_header_value)
        )
        self._current_partial_header_name = b""
        self._current_partial_header_value = b""

    def on_headers_finished(self) -> None:
        _, options = parse_options_header(self._current_part.content_disposition or b"")
        try:
            self._current_part.field_name = _user_safe_decode(
                options[b"name"], str(self._charset)
            )
        except KeyError as e:
            raise MultiPartException(
                'The Content-Disposition header field "name" must be ' "provided."
            ) from e
        if b"filename" in options:
            self._current_files += 1
            if self._current_files > self.max_files:
                raise MultiPartException(
                    f"Too many files. Maximum number of files is {self.max_files}."
                )
            filename = _user_safe_decode(options[b"filename"], str(self._charset))
            tempfile = NamedTemporaryFile(delete=False)
            self._files_to_close_on_error.append(tempfile)
            self._current_part.file = GradioUploadFile(
                file=tempfile,  # type: ignore[arg-type]
                size=0,
                filename=filename,
                headers=Headers(raw=self._current_part.item_headers),
            )
        else:
            self._current_fields += 1
            if self._current_fields > self.max_fields:
                raise MultiPartException(
                    f"Too many fields. Maximum number of fields is {self.max_fields}."
                )
            self._current_part.file = None

    def on_end(self) -> None:
        pass

    async def parse(self) -> FormData:
        # Parse the Content-Type header to get the multipart boundary.
        _, params = parse_options_header(self.headers["Content-Type"])
        charset = params.get(b"charset", "utf-8")
        if isinstance(charset, bytes):
            charset = charset.decode("latin-1")
        self._charset = charset
        try:
            boundary = params[b"boundary"]
        except KeyError as e:
            raise MultiPartException("Missing boundary in multipart.") from e

        # Callbacks dictionary.
        callbacks: multipart.multipart.MultipartCallbacks = {
            "on_part_begin": self.on_part_begin,
            "on_part_data": self.on_part_data,
            "on_part_end": self.on_part_end,
            "on_header_field": self.on_header_field,
            "on_header_value": self.on_header_value,
            "on_header_end": self.on_header_end,
            "on_headers_finished": self.on_headers_finished,
            "on_end": self.on_end,
        }

        # Create the parser.
        parser = multipart.MultipartParser(boundary, callbacks)
        try:
            # Feed the parser with data from the request.
            async for chunk in self.stream:
                parser.write(chunk)
                # Write file data, it needs to use await with the UploadFile methods
                # that call the corresponding file methods *in a threadpool*,
                # otherwise, if they were called directly in the callback methods above
                # (regular, non-async functions), that would block the event loop in
                # the main thread.
                for part, data in self._file_parts_to_write:
                    assert part.file  # for type checkers  # noqa: S101
                    await part.file.write(data)
                    part.file.sha.update(data)  # type: ignore
                    if os.stat(part.file.file.name).st_size > self.max_file_size:
                        if self.upload_progress is not None:
                            self.upload_progress.set_done(self.upload_id)  # type: ignore
                        raise MultiPartException(
                            f"File size exceeded maximum allowed size of {self.max_file_size} bytes."
                        )
                for part in self._file_parts_to_finish:
                    assert part.file  # for type checkers  # noqa: S101
                    await part.file.seek(0)
                self._file_parts_to_write.clear()
                self._file_parts_to_finish.clear()
        except MultiPartException as exc:
            # Close all the files if there was an error.
            for file in self._files_to_close_on_error:
                file.close()
                Path(file.name).unlink()
            raise exc

        parser.finalize()
        if self.upload_progress is not None:
            self.upload_progress.set_done(self.upload_id)  # type: ignore
        return FormData(self.items)


def move_uploaded_files_to_cache(files: list[str], destinations: list[str]) -> None:
    for file, dest in zip(files, destinations, strict=False):
        shutil.move(file, dest)


def update_root_in_config(config: BlocksConfigDict, root: str) -> BlocksConfigDict:
    """
    Updates the root "key" in the config dictionary to the new root url. If the
    root url has changed, all of the urls in the config that correspond to component
    file urls are updated to use the new root url.
    """
    with config_lock:
        previous_root = config.get("root")
        if previous_root is None or previous_root != root:
            config["root"] = root
            config = processing_utils.add_root_url(config, root, previous_root)  # type: ignore
    return config


def compare_passwords_securely(input_password: str, correct_password: str) -> bool:
    return hmac.compare_digest(input_password.encode(), correct_password.encode())


def starts_with_protocol(string: str) -> bool:
    """This regex matches strings that start with a scheme (one or more characters not including colon, slash, or space)
    followed by ://, or start with just //, \\/, /\\, or \\ as they are interpreted as SMB paths on Windows.
    """
    pattern = r"^(?:[a-zA-Z][a-zA-Z0-9+\-.]*://|//|\\\\|\\/|/\\)"
    return re.match(pattern, string) is not None


def get_hostname(url: str) -> str:
    """
    Returns the hostname of a given url, or an empty string if the url cannot be parsed.
    Examples:
        get_hostname("https://www.gradio.app") -> "www.gradio.app"
        get_hostname("localhost:7860") -> "localhost"
        get_hostname("127.0.0.1") -> "127.0.0.1"
    """
    if not url:
        return ""
    if "://" not in url:
        url = "http://" + url
    try:
        return urlparse(url).hostname or ""
    except Exception:
        return ""


class CustomCORSMiddleware:
    # This is a modified version of the Starlette CORSMiddleware that restricts the allowed origins when the host is localhost.
    # Adapted from: https://github.com/encode/starlette/blob/89fae174a1ea10f59ae248fe030d9b7e83d0b8a0/starlette/middleware/cors.py

    def __init__(
        self,
        app: ASGIApp,
        strict_cors: bool = True,
    ) -> None:
        self.app = app
        self.all_methods = ("DELETE", "GET", "HEAD", "OPTIONS", "PATCH", "POST", "PUT")
        self.preflight_headers = {
            "Access-Control-Allow-Methods": ", ".join(self.all_methods),
            "Access-Control-Max-Age": str(600),
            "Access-Control-Allow-Credentials": "true",
        }
        self.simple_headers = {"Access-Control-Allow-Credentials": "true"}
        # Any of these hosts suggests that the Gradio app is running locally.
        self.localhost_aliases = ["localhost", "127.0.0.1", "0.0.0.0"]
        if not strict_cors:  # type: ignore
            # Note: "null" is a special case that happens if a Gradio app is running
            # as an embedded web component in a local static webpage. However, it can
            # also be used maliciously for CSRF attacks, so it is not allowed by default.
            self.localhost_aliases.append("null")

    async def __call__(self, scope: Scope, receive: Receive, send: Send) -> None:
        if scope["type"] != "http":
            await self.app(scope, receive, send)
            return
        headers = Headers(scope=scope)
        origin = headers.get("origin")
        if origin is None:
            await self.app(scope, receive, send)
            return
        if scope["method"] == "OPTIONS" and "access-control-request-method" in headers:
            response = self.preflight_response(request_headers=headers)
            await response(scope, receive, send)
            return
        await self.simple_response(scope, receive, send, request_headers=headers)

    def preflight_response(self, request_headers: Headers) -> Response:
        headers = dict(self.preflight_headers)
        origin = request_headers["Origin"]
        if self.is_valid_origin(request_headers):
            headers["Access-Control-Allow-Origin"] = origin
        requested_headers = request_headers.get("access-control-request-headers")
        if requested_headers is not None:
            headers["Access-Control-Allow-Headers"] = requested_headers
        return PlainTextResponse("OK", status_code=200, headers=headers)

    async def simple_response(
        self, scope: Scope, receive: Receive, send: Send, request_headers: Headers
    ) -> None:
        send = functools.partial(self._send, send=send, request_headers=request_headers)
        await self.app(scope, receive, send)

    async def _send(
        self, message: Message, send: Send, request_headers: Headers
    ) -> None:
        if message["type"] != "http.response.start":
            await send(message)
            return
        message.setdefault("headers", [])
        headers = MutableHeaders(scope=message)
        headers.update(self.simple_headers)
        origin = request_headers["Origin"]
        if self.is_valid_origin(request_headers):
            self.allow_explicit_origin(headers, origin)
        await send(message)

    def is_valid_origin(self, request_headers: Headers) -> bool:
        origin = request_headers["Origin"]
        host = request_headers["Host"]
        host_name = get_hostname(host)
        origin_name = get_hostname(origin)
        return (
            host_name not in self.localhost_aliases
            or origin_name in self.localhost_aliases
        )

    @staticmethod
    def allow_explicit_origin(headers: MutableHeaders, origin: str) -> None:
        headers["Access-Control-Allow-Origin"] = origin
        headers.add_vary_header("Origin")


def delete_files_created_by_app(blocks: Blocks, age: int | None) -> None:
    """Delete files that are older than age. If age is None, delete all files."""
    dont_delete = set()
    for component in blocks.blocks.values():
        dont_delete.update(getattr(component, "keep_in_cache", set()))
    for temp_set in blocks.temp_file_sets:
        # We use a copy of the set to avoid modifying the set while iterating over it
        # otherwise we would get an exception: Set changed size during iteration
        to_remove = set()
        for file in temp_set:
            if file in dont_delete:
                continue
            try:
                file_path = Path(file)
                modified_time = datetime.fromtimestamp(file_path.lstat().st_ctime)
                if age is None or (datetime.now() - modified_time).seconds > age:
                    os.remove(file)
                    to_remove.add(file)
            except FileNotFoundError:
                continue
        temp_set -= to_remove


async def delete_files_on_schedule(app: App, frequency: int, age: int) -> None:
    """Startup task to delete files created by the app based on time since last modification."""
    while True:
        await asyncio.sleep(frequency)
        await anyio.to_thread.run_sync(
            delete_files_created_by_app, app.get_blocks(), age
        )


@asynccontextmanager
async def _lifespan_handler(
    app: App, frequency: int = 1, age: int = 1
) -> AsyncGenerator:
    """A context manager that triggers the startup and shutdown events of the app."""
    asyncio.create_task(delete_files_on_schedule(app, frequency, age))
    yield
    delete_files_created_by_app(app.get_blocks(), age=None)


async def _delete_state(app: App):
    """Delete all expired state every second."""
    while True:
        app.state_holder.delete_all_expired_state()
        await asyncio.sleep(1)


@asynccontextmanager
async def _delete_state_handler(app: App):
    """When the server launches, regularly delete expired state."""
    asyncio.create_task(_delete_state(app))
    yield


def create_lifespan_handler(
    user_lifespan: Callable[[App], AbstractAsyncContextManager] | None,
    frequency: int | None = 1,
    age: int | None = 1,
) -> Callable[[App], AbstractAsyncContextManager]:
    """Return a context manager that applies _lifespan_handler and user_lifespan if it exists."""

    @asynccontextmanager
    async def _handler(app: App):
        async with AsyncExitStack() as stack:
            await stack.enter_async_context(_delete_state_handler(app))
            if frequency and age:
                await stack.enter_async_context(_lifespan_handler(app, frequency, age))
            if user_lifespan is not None:
                await stack.enter_async_context(user_lifespan(app))
            yield

    return _handler


class MediaStream:
    def __init__(self):
        self.segments: list[MediaStreamChunk] = []
        self.ended = False
        self.segment_index = 0
        self.playlist = "#EXTM3U\n#EXT-X-PLAYLIST-TYPE:EVENT\n#EXT-X-TARGETDURATION:10\n#EXT-X-VERSION:4\n#EXT-X-MEDIA-SEQUENCE:0\n"
        self.max_length = 5

    async def add_segment(self, data: MediaStreamChunk | None):
        if not data:
            return

        segment_id = str(uuid.uuid4())
        self.segments.append({"id": segment_id, **data})
        self.max_duration = max(self.max_length, data["duration"]) + 1

    def end_stream(self):
        self.ended = True<|MERGE_RESOLUTION|>--- conflicted
+++ resolved
@@ -20,12 +20,7 @@
 from tempfile import NamedTemporaryFile, _TemporaryFileWrapper
 from typing import (
     TYPE_CHECKING,
-<<<<<<< HEAD
-=======
     Any,
-    AsyncContextManager,
-    AsyncGenerator,
->>>>>>> 675b50b2
     BinaryIO,
     Optional,
     Union,

--- conflicted
+++ resolved
@@ -2477,127 +2477,6 @@
         return {"headers": y.columns.values.tolist(), "data": y.values.tolist()}
 
 
-class Model3D(Changeable, Editable, Clearable, IOComponent):
-    """
-    Can be used to upload (input) or display (output) 3D model object (.obj, glb, or .gltf) files.
-
-    Preprocessing: passes a {str} filepath corresponding to the model file to the function
-    Postprocessing: expects a {str} filepath corresponding to the model file to be returned
-
-    Demos: model3D
-    """
-
-    def __init__(
-        self,
-        clear_color=None,
-        label: str = None,
-        css: Optional[Dict] = None,
-        show_label: bool = True,
-        visible: bool = True,
-        **kwargs,
-    ):
-        """
-        Parameters:
-        clear_color (List[r, g, b, a]): background color of scene
-        label (str): component name in interface.
-        show_label (bool): if True, will display label.
-        css (Optional[Dict]): Provided css rules will be applied to component.
-        visible (bool): If False, component will be hidden.
-        """
-        self.clear_color = clear_color
-        IOComponent.__init__(
-            self, label=label, show_label=show_label, css=css, visible=visible, **kwargs
-        )
-
-    def get_config(self):
-        return {
-            "clearColor": self.clear_color,
-            **IOComponent.get_config(self),
-        }
-
-    @staticmethod
-    def update(
-        value: Optional[Any] = None,
-        label: Optional[str] = None,
-        show_label: Optional[bool] = None,
-        css: Optional[Dict] = None,
-        visible: Optional[bool] = None,
-    ):
-        return {
-            "label": label,
-            "show_label": show_label,
-            "css": css,
-            "visible": visible,
-            "value": value,
-            "__type__": "update",
-        }
-
-    def preprocess_example(self, x):
-        return {"name": x, "data": None, "is_example": True}
-
-    def preprocess(self, x: Dict[str, str] | None) -> str | None:
-        """
-        Parameters:
-        x (Dict[name: str, data: str]): JSON object with filename as 'name' property and base64 data as 'data' property
-        Returns:
-        (str): file path to 3D image model
-        """
-        if x is None:
-            return x
-        file_name, file_data, is_example = (
-            x["name"],
-            x["data"],
-            x.get("is_example", False),
-        )
-        if is_example:
-            file = processing_utils.create_tmp_copy_of_file(file_name)
-        else:
-            file = processing_utils.decode_base64_to_file(
-                file_data, file_path=file_name
-            )
-        file_name = file.name
-        return file_name
-
-    def serialize(self, x, called_directly):
-        raise NotImplementedError()
-
-    def save_flagged(self, dir, label, data, encryption_key):
-        """
-        Returns: (str) path to 3D image model file
-        """
-        return self.save_flagged_file(
-            dir, label, data["data"], encryption_key, data["name"]
-        )
-
-    def generate_sample(self):
-        return media_data.BASE64_MODEL3D
-
-    # Output functions
-
-    def postprocess(self, y):
-        """
-        Parameters:
-        y (str): path to the model
-        Returns:
-        (str): file name
-        (str): file extension
-        (str): base64 url data
-        """
-
-        if self.clear_color is None:
-            self.clear_color = [0.2, 0.2, 0.2, 1.0]
-
-        return {
-            "name": os.path.basename(y),
-            "data": processing_utils.encode_file_to_base64(y),
-        }
-
-    def deserialize(self, x):
-        return processing_utils.decode_base64_to_file(x).name
-
-    def restore_flagged(self, dir, data, encryption_key):
-        return self.restore_flagged_file(dir, data, encryption_key)
-
 
 class Variable(IOComponent):
     """
@@ -3259,8 +3138,6 @@
         return y
 
 
-<<<<<<< HEAD
-=======
 class Model3D(Changeable, Editable, Clearable, IOComponent):
     """
     Component creates a 3D Model component with input and output capabilities.
@@ -3384,7 +3261,6 @@
         return self.restore_flagged_file(dir, data, encryption_key)
 
 
->>>>>>> 1c3dffd2
 class Plot(Changeable, Clearable, IOComponent):
     """
     Used to display various kinds of plots (matplotlib, plotly, or bokeh are supported)
@@ -3574,11 +3450,8 @@
 
 class Dataset(Clickable, Component):
     """
-    Used to create a output widget for showing data and peforming actions when one of
-    the samples is selected. Used to render the examples box in the interface.
-
-    Preprocessing: this component passes either the sample which can be of any type, or its {int} index, depending on `type`
-    Postprocessing: this component does *not* return output
+    Used to create a output widget for showing datasets. Used to render the examples
+    box in the interface.
     """
 
     def __init__(
@@ -3593,16 +3466,8 @@
     ):
         """
         Parameters:
-<<<<<<< HEAD
-        components (List[Component]): Classes of component(s) that will be displayed in the dataset component.
-        samples (List[List[Any]]): 2D list of samples to be displayed in the dataset component.
-        type (str): either "values" (if the sample should be passed into the function) or "index" (if its index should be passed)
-        label (str): component name in interface.
-        css (Optional[Dict]): Provided css rules will be applied to component.
-=======
         components (List[Component]): Default value
         variant (str): 'primary' for main call-to-action, 'secondary' for a more subdued style
->>>>>>> 1c3dffd2
         visible (bool): If False, component will be hidden.
         """
         Component.__init__(self, visible=visible, elem_id=elem_id, **kwargs)
@@ -3633,7 +3498,7 @@
 
     def preprocess(self, x: Any) -> Any:
         """
-        Any preprocessing needed to be performed when sample is selected.
+        Any preprocessing needed to be performed on function input.
         """
         if self.type == "index":
             return x

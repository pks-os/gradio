--- conflicted
+++ resolved
@@ -1,15 +1,13 @@
-Metadata-Version: 1.0
+Metadata-Version: 2.1
 Name: gradio
-<<<<<<< HEAD
-Version: 2.7.0b70
-=======
 Version: 2.8.13
->>>>>>> f97cbbd0
 Summary: Python library for easily interacting with trained machine learning models
 Home-page: https://github.com/gradio-app/gradio-UI
 Author: Abubakar Abid, Ali Abid, Ali Abdalla, Dawood Khan, Ahsen Khaliq, Pete Allen, Ömer Faruk Özdemir
 Author-email: team@gradio.app
 License: Apache License 2.0
-Description: UNKNOWN
 Keywords: machine learning,visualization,reproducibility
-Platform: UNKNOWN+Platform: UNKNOWN
+License-File: LICENSE
+
+UNKNOWN

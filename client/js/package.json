{
	"name": "@gradio/client",
<<<<<<< HEAD
	"version": "0.11.0",
=======
	"version": "0.12.0",
>>>>>>> dff41095
	"description": "Gradio API client",
	"type": "module",
	"main": "dist/index.js",
	"author": "",
	"license": "ISC",
	"exports": {
		".": {
			"import": "./dist/index.js"
		},
		"./package.json": "./package.json"
	},
	"dependencies": {
		"bufferutil": "^4.0.7",
		"semiver": "^1.1.0",
		"ws": "^8.13.0"
	},
	"devDependencies": {
		"@types/ws": "^8.5.4",
		"esbuild": "^0.19.0"
	},
	"scripts": {
		"bundle": "vite build --ssr",
		"generate_types": "tsc",
		"build": "pnpm bundle && pnpm generate_types"
	},
	"engines": {
		"node": ">=18.0.0"
	},
	"main_changeset": true
}<|MERGE_RESOLUTION|>--- conflicted
+++ resolved
@@ -1,10 +1,6 @@
 {
 	"name": "@gradio/client",
-<<<<<<< HEAD
-	"version": "0.11.0",
-=======
 	"version": "0.12.0",
->>>>>>> dff41095
 	"description": "Gradio API client",
 	"type": "module",
 	"main": "dist/index.js",

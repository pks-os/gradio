<script lang="ts">
	import { createEventDispatcher } from "svelte";
	import { IconButton } from "@gradio/atoms";
	import { Brush, Color } from "@gradio/icons";

	const dispatch = createEventDispatcher();

	let show_size = false;
	let show_col = false;

	export let brush_radius = 20;
	export let brush_color = "#000";
	export let container_height: number;
	export let img_width: number;
	export let img_height: number;
	export let mode: "mask" | "other" = "other";

	$: width = container_height * (img_width / img_height);
</script>

<<<<<<< HEAD
<div class="wrap">
	<span class="brush">
		<IconButton Icon={Brush} on:click={() => (show_size = !show_size)} />
=======
<div class="z-50 top-10 right-2 justify-end flex gap-1 absolute">
	<!-- <IconButton Icon={Undo} on:click={() => dispatch("undo")} /> -->

	<span class="absolute top-0 right-0">
		<IconButton
			Icon={Brush}
			label="Use brush"
			on:click={() => (show_size = !show_size)}
		/>
>>>>>>> 58b1a074
		{#if show_size}
			<input
				aria-label="Brush radius"
				bind:value={brush_radius}
				type="range"
				min={0.5 * (img_width / width)}
				max={75 * (img_width / width)}
			/>
		{/if}
	</span>

	{#if mode !== "mask"}
<<<<<<< HEAD
		<span class="col">
			<IconButton Icon={Color} on:click={() => (show_col = !show_col)} />
			{#if show_col}
				<input bind:value={brush_color} type="color" />
=======
		<span class="absolute top-6 right-0">
			<IconButton
				Icon={Color}
				label="Select brush color"
				on:click={() => (show_col = !show_col)}
			/>
			{#if show_col}
				<input
					aria-label="Brush color"
					bind:value={brush_color}
					class="absolute top-[-3px] right-6"
					type="color"
				/>
>>>>>>> 58b1a074
			{/if}
		</span>
	{/if}
</div>

<style>
	.wrap {
		display: flex;
		position: absolute;
		top: var(--size-10);
		right: var(--size-2);
		flex-direction: column;
		justify-content: flex-end;
		gap: var(--size-1);
		z-index: var(--layer-5);
	}
	.brush {
		top: 0;
		right: 0;
	}

	.brush input {
		position: absolute;
		top: 3px;
		right: calc(100% + 5px);
	}

	.col input {
		position: absolute;
		right: calc(100% + 5px);
		bottom: -4px;
	}
</style><|MERGE_RESOLUTION|>--- conflicted
+++ resolved
@@ -18,21 +18,13 @@
 	$: width = container_height * (img_width / img_height);
 </script>
 
-<<<<<<< HEAD
 <div class="wrap">
 	<span class="brush">
-		<IconButton Icon={Brush} on:click={() => (show_size = !show_size)} />
-=======
-<div class="z-50 top-10 right-2 justify-end flex gap-1 absolute">
-	<!-- <IconButton Icon={Undo} on:click={() => dispatch("undo")} /> -->
-
-	<span class="absolute top-0 right-0">
 		<IconButton
 			Icon={Brush}
 			label="Use brush"
 			on:click={() => (show_size = !show_size)}
 		/>
->>>>>>> 58b1a074
 		{#if show_size}
 			<input
 				aria-label="Brush radius"
@@ -45,26 +37,14 @@
 	</span>
 
 	{#if mode !== "mask"}
-<<<<<<< HEAD
 		<span class="col">
-			<IconButton Icon={Color} on:click={() => (show_col = !show_col)} />
-			{#if show_col}
-				<input bind:value={brush_color} type="color" />
-=======
-		<span class="absolute top-6 right-0">
 			<IconButton
 				Icon={Color}
 				label="Select brush color"
 				on:click={() => (show_col = !show_col)}
 			/>
 			{#if show_col}
-				<input
-					aria-label="Brush color"
-					bind:value={brush_color}
-					class="absolute top-[-3px] right-6"
-					type="color"
-				/>
->>>>>>> 58b1a074
+				<input aria-label="Brush color" bind:value={brush_color} type="color" />
 			{/if}
 		</span>
 	{/if}
